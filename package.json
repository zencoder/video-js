{
  "name": "video.js",
  "description": "An HTML5 and Flash video player with a common API and skin for both.",
  "version": "5.14.1",
  "main": "./es5/video.js",
  "style": "./dist/video-js.css",
  "copyright": "Copyright Brightcove, Inc. <https://www.brightcove.com/>",
  "license": "Apache-2.0",
  "keywords": [
    "flash",
    "html5",
    "player",
    "video",
    "videojs"
  ],
  "homepage": "http://videojs.com",
  "author": "Steve Heffernan",
  "scripts": {
    "changelog": "conventional-changelog -p videojs -i CHANGELOG.md -s",
    "build": "grunt dist",
    "change": "grunt chg-add",
    "clean": "grunt clean",
    "grunt": "grunt",
    "lint": "vjsstandard",
    "start": "grunt watchAll",
    "test": "grunt test",
    "toc": "doctoc",
    "docs": "jsdoc -r src/js -d docs/api -c .jsdoc.json"
  },
  "repository": {
    "type": "git",
    "url": "https://github.com/videojs/video.js.git"
  },
  "browserify-shim": {
    "videojs-vtt.js": "node_modules/videojs-vtt.js/dist/vtt.js"
  },
  "dependencies": {
    "babel-runtime": "^6.9.2",
    "global": "4.3.0",
    "safe-json-parse": "4.0.0",
    "tsml": "1.0.1",
    "videojs-font": "2.0.0",
    "videojs-ie8": "1.1.2",
    "videojs-swf": "5.1.0",
    "videojs-vtt.js": "0.12.1",
    "xhr": "2.2.2"
  },
  "devDependencies": {
    "babel-cli": "^6.11.4",
    "babel-plugin-inline-json": "^1.1.1",
    "babel-plugin-transform-es3-member-expression-literals": "^6.8.0",
    "babel-plugin-transform-es3-property-literals": "^6.8.0",
    "babel-plugin-transform-runtime": "^6.9.0",
    "babel-preset-es2015": "^6.14.0",
    "babel-register": "^6.9.0",
    "babelify": "^7.3.0",
    "blanket": "^1.1.6",
    "browserify-derequire": "^0.9.4",
<<<<<<< HEAD
    "browserify-istanbul": "^0.2.1",
    "browserify-shim": "^3.8.12",
=======
    "browserify-istanbul": "^2.0.0",
>>>>>>> d20e9ce1
    "browserify-versionify": "^1.0.4",
    "bundle-collapser": "^1.2.1",
    "chg": "^0.3.2",
    "conventional-changelog-cli": "^1.2.0",
    "conventional-changelog-videojs": "^3.0.0",
    "doctoc": "^1.2.0",
    "envify": "^3.4.1",
    "es5-shim": "^4.1.3",
    "es6-shim": "^0.35.1",
    "ghooks": "^1.3.2",
    "gkatsev-grunt-sass": "^1.1.1",
    "grunt": "^0.4.5",
    "grunt-accessibility": "^5.0.0",
    "grunt-babel": "^6.0.0",
    "grunt-banner": "^0.6.0",
    "grunt-browserify": "5.0.0",
    "grunt-cli": "~1.2.0",
    "grunt-concurrent": "^2.3.1",
    "grunt-contrib-clean": "^1.0.0",
    "grunt-contrib-concat": "^1.0.1",
    "grunt-contrib-connect": "~1.0.2",
    "grunt-contrib-copy": "^1.0.0",
    "grunt-contrib-cssmin": "~1.0.2",
    "grunt-contrib-uglify": "^2.0.0",
    "grunt-contrib-watch": "~1.0.0",
    "grunt-coveralls": "^1.0.0",
    "grunt-fastly": "^0.1.3",
    "grunt-github-releaser": "^0.1.17",
    "grunt-karma": "^2.0.0",
    "grunt-shell": "^2.0.0",
    "grunt-version": "~1.1.1",
    "grunt-videojs-languages": "0.0.4",
    "grunt-zip": "0.17.1",
    "istanbul": "^0.4.5",
    "jsdoc": "^3.4.2",
    "karma": "^1.2.0",
    "karma-browserify": "^5.1.0",
    "karma-browserstack-launcher": "^1.0.1",
    "karma-chrome-launcher": "^2.0.0",
    "karma-coverage": "^1.1.1",
    "karma-detect-browsers": "~2.2.3",
    "karma-firefox-launcher": "^1.0.0",
    "karma-ie-launcher": "^1.0.0",
    "karma-opera-launcher": "^1.0.0",
    "karma-qunit": "^1.2.0",
    "karma-safari-launcher": "^1.0.0",
    "karma-sinon": "^1.0.5",
    "load-grunt-tasks": "^3.1.0",
    "lodash": "^4.16.6",
    "markdown-table": "^1.0.0",
    "npm-run": "^4.1.0",
    "proxyquireify": "^3.0.0",
    "qunitjs": "1.23.1",
    "sinon": "^1.16.1",
    "time-grunt": "^1.1.1",
    "uglify-js": "~2.7.3",
    "unreachable-branch-transform": "^0.5.1",
    "videojs-doc-generator": "0.0.1",
    "videojs-standard": "^5.2.0",
    "webpack": "^1.13.2"
  },
  "vjsstandard": {
    "ignore": [
      "**/Gruntfile.js",
      "**/es5/**",
      "**/build/**",
      "**/dist/**",
      "**/docs/**",
      "**/lang/**",
      "**/sandbox/**",
      "**/test/api/**",
      "**/test/coverage/**",
      "**/test/karma.conf.js"
    ]
  },
  "config": {
    "ghooks": {
      "pre-push": "npm run lint -- --errors"
    }
  }
}<|MERGE_RESOLUTION|>--- conflicted
+++ resolved
@@ -56,12 +56,8 @@
     "babelify": "^7.3.0",
     "blanket": "^1.1.6",
     "browserify-derequire": "^0.9.4",
-<<<<<<< HEAD
-    "browserify-istanbul": "^0.2.1",
+    "browserify-istanbul": "^2.0.0",
     "browserify-shim": "^3.8.12",
-=======
-    "browserify-istanbul": "^2.0.0",
->>>>>>> d20e9ce1
     "browserify-versionify": "^1.0.4",
     "bundle-collapser": "^1.2.1",
     "chg": "^0.3.2",
