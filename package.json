--- conflicted
+++ resolved
@@ -24,15 +24,6 @@
     "videojs-swf": "4.4.0"
   },
   "devDependencies": {
-<<<<<<< HEAD
-    "grunt-cli": "~0.1.0",
-    "grunt": "0.4.2",
-    "grunt-contrib-connect": "~0.7.1",
-    "grunt-contrib-jshint": "~0.4.3",
-    "grunt-contrib-watch": "~0.1.4",
-    "grunt-contrib-qunit": "~0.2.1",
-=======
->>>>>>> e999af57
     "calcdeps": "~0.1.7",
     "chg": "~0.1.8",
     "contribflow": "~0.2.0",
@@ -64,14 +55,10 @@
     "karma-sauce-launcher": "^0.2.8",
     "mocha": "~1.8.1",
     "open": "0.0.4",
-<<<<<<< HEAD
-    "grunt-version": "~0.3.0",
-    "sinon": "~1.9.1"
-=======
     "qunitjs": "~1.12.0",
     "semver": "~1.1.4",
     "uglify-js": "~2.3.6",
-    "videojs-doc-generator": "0.0.1"
->>>>>>> e999af57
+    "videojs-doc-generator": "0.0.1",
+    "sinon": "~1.9.1"
   }
 }