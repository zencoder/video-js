<!doctype html>
<html>
<head>
  <meta charset="utf-8">
  <title>Video.js Dev Server</title>
</head>
<body>
  <h2>Navigation</h2>
  <ul>
    <li><a href="test/debug.html">Run unit tests in browser.</a></li>
    <li><a href="docs/api/">view api docs</a></li>
    <li><a href="sandbox/index.html">Simple Demo (also seen below)</a></li>
    <li><a href="sandbox/plugin.html">Plugin Demo</a></li>
    <li><a href="sandbox/responsive.html">Responsive Demo</a></li>
    <li><a href="sandbox/middleware-play.html">Middleware Play Demo</a></li>
    <li><a href="sandbox/icons.html">Icons Demo</a></li>
    <li><a href="sandbox/focus-visible.html">Focus Visible Demo</a></li>
    <li><a href="sandbox/embeds.html">Embeds Demo</a></li>
    <li><a href="sandbox/descriptions.html">Descriptions Demo</a></li>
    <li><a href="sandbox/combined-tracks.html">Combined Tracks Demo</a></li>
    <li><a href="sandbox/live.html">Live Demo</a></li>
    <li><a href="sandbox/liveui.html">LiveUI Demo</a></li>
    <li><a href="sandbox/vertical-volume.html">Vertical Volume Demo</a></li>
    <li><a href="sandbox/language.html">Laungage Demo</a></li>
    <li><a href="sandbox/hls.html">Hls Demo</a></li>
    <li><a href="sandbox/autoplay-tests.html">Autoplay Tests</a></li>
<<<<<<< HEAD
    <li><a href="sandbox/noUITitleAttributes.html">noUITitleAttributes Demo</a></li>
=======
    <li><a href="sandbox/debug.html">Videojs debug build test page</a></li>
>>>>>>> 0cc86841
  </ul>

  <h2>Simple Demo (in an iframe)</h2>
  <iframe src="sandbox/index.html" width=700 height=500></iframe>
</body>
</html><|MERGE_RESOLUTION|>--- conflicted
+++ resolved
@@ -24,11 +24,8 @@
     <li><a href="sandbox/language.html">Laungage Demo</a></li>
     <li><a href="sandbox/hls.html">Hls Demo</a></li>
     <li><a href="sandbox/autoplay-tests.html">Autoplay Tests</a></li>
-<<<<<<< HEAD
     <li><a href="sandbox/noUITitleAttributes.html">noUITitleAttributes Demo</a></li>
-=======
     <li><a href="sandbox/debug.html">Videojs debug build test page</a></li>
->>>>>>> 0cc86841
   </ul>
 
   <h2>Simple Demo (in an iframe)</h2>
