--- conflicted
+++ resolved
@@ -15,12 +15,9 @@
   * [If you don't think you can fix the issue or add the feature](#if-you-dont-think-you-can-fix-the-issue-or-add-the-feature)
 * [Q: What is a reduced test case?](#q-what-is-a-reduced-test-case)
 * [Q: What media formats does video.js support?](#q-what-media-formats-does-videojs-support)
-<<<<<<< HEAD
 * [Q: How to I autoplay the video?](#q-how-to-i-autoplay-the-video)
   * [Q: How can I autoplay a video on a mobile device?](#q-how-can-i-autoplay-a-video-on-a-mobile-device)
-=======
 * [Q: How can I play RTMP video in video.js?](#q-how-can-i-play-rtmp-video-in-videojs)
->>>>>>> 9c741165
 * [Q: How can I hide the links to my video/subtitles/audio/tracks?](#q-how-can-i-hide-the-links-to-my-videosubtitlesaudiotracks)
 * [Q: What is a plugin?](#q-what-is-a-plugin)
 * [Q: How do I make a plugin for video.js?](#q-how-do-i-make-a-plugin-for-videojs)
@@ -122,7 +119,6 @@
 enables the playback of FLV video where the Flash plugin is available. For more information
 on media formats see the [troubleshooting guide][troubleshooting].
 
-<<<<<<< HEAD
 ## Q: How to I autoplay the video?
 
 Video.js supports the standard html5 `autoplay` attribute on the video element.
@@ -155,7 +151,7 @@
 ```
 
 Will make an inline, muted, autoplaying video on an iPhone with iOS10.
-=======
+
 ## Q: How can I play RTMP video in video.js?
 
 Make sure that the Flash tech is available -- RTMP is not playable on browsers without Flash including mobile. Then, just set the rtmp source with
@@ -164,7 +160,6 @@
 So, you'd want to update the url to follow that format. For example: `rtmp://example.com/live&foo` or `rtmp://example.com/fms&mp4:path/to/file.mp4`.
 
 If the server requires query parameters for authentication, these should be added to the connection part url, for example `rtmp://example.com/live?token=1234&foo`.
->>>>>>> 9c741165
 
 ## Q: How can I hide the links to my video/subtitles/audio/tracks?
 
