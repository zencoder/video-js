--- conflicted
+++ resolved
@@ -988,7 +988,6 @@
 Tech.prototype.featuresVolumeControl = true;
 
 /**
-<<<<<<< HEAD
  * Boolean indicating whether the `Tech` supports muting volume.
  *
  * @type {bolean}
@@ -997,10 +996,7 @@
  Tech.prototype.featuresMuteControl = true;
 
 /**
- * Boolean indicating wether the `Tech` support fullscreen resize control.
-=======
  * Boolean indicating whether the `Tech` supports fullscreen resize control.
->>>>>>> 4399bdce
  * Resizing plugins using request fullscreen reloads the plugin
  *
  * @type {boolean}
