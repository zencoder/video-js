--- conflicted
+++ resolved
@@ -104,13 +104,6 @@
       this.hasStarted_ = false;
     });
 
-<<<<<<< HEAD
-    this.textTracks_ = options.textTracks;
-    this.remoteTextTrack_ = options.remoteTextTracks;
-    this.remoteTextTrackEls_ = options.remoteTextTrackEls;
-    this.videoTracks_ = options.videoTracks;
-    this.audioTracks_ = options.audioTracks;
-=======
     TRACK_TYPES.ALL.names.forEach((name) => {
       const props = TRACK_TYPES.ALL[name];
 
@@ -118,7 +111,6 @@
         this[props.privateName] = options[props.getterName];
       }
     });
->>>>>>> 1ba1f5aa
 
     // Manually track progress in cases where the browser/flash player doesn't report it.
     if (!this.featuresProgressEvents) {
