--- conflicted
+++ resolved
@@ -796,7 +796,6 @@
   }
 
   /**
-<<<<<<< HEAD
    * Get the value of `playsinline` from the media element. `playsinline` indicates
    * to the browser that non-fullscreen playback is preferred when fullscreen
    * playback is the native default, such as in iOS Safari.
@@ -831,7 +830,9 @@
     } else {
       this.el_.removeAttribute('playsinline');
     }
-=======
+  }
+  
+  /**
    * Gets available media playback quality metrics as specified by the W3C's Media
    * Playback Quality API.
    *
@@ -863,7 +864,6 @@
     }
 
     return videoPlaybackQuality;
->>>>>>> 6cf7327f
   }
 }
 
