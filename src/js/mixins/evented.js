/**
 * @file mixins/evented.js
 * @module evented
 */
import window from 'global/window';
import * as Dom from '../utils/dom';
import * as Events from '../utils/events';
import * as Fn from '../utils/fn';
import * as Obj from '../utils/obj';
import EventTarget from '../event-target';
<<<<<<< HEAD
import DomData from '../utils/dom-data';
=======
import log from '../utils/log';

const objName = (obj) => {
  if (typeof obj.name === 'function') {
    return obj.name();
  }

  if (typeof obj.name === 'string') {
    return obj.name;
  }

  if (obj.name_) {
    return obj.name_;
  }

  if (obj.constructor && obj.constructor.name) {
    return obj.constructor.name;
  }

  return typeof obj;
};
>>>>>>> 4238f5c1

/**
 * Returns whether or not an object has had the evented mixin applied.
 *
 * @param  {Object} object
 *         An object to test.
 *
 * @return {boolean}
 *         Whether or not the object appears to be evented.
 */
const isEvented = (object) =>
  object instanceof EventTarget ||
  !!object.eventBusEl_ &&
  ['on', 'one', 'off', 'trigger'].every(k => typeof object[k] === 'function');

/**
 * Adds a callback to run after the evented mixin applied.
 *
 * @param  {Object} object
 *         An object to Add
 * @param  {Function} callback
 *         The callback to run.
 */
const addEventedCallback = (target, callback) => {
  if (isEvented(target)) {
    callback();
  } else {
    if (!target.eventedCallbacks) {
      target.eventedCallbacks = [];
    }
    target.eventedCallbacks.push(callback);
  }
};

/**
 * Whether a value is a valid event type - non-empty string or array.
 *
 * @private
 * @param  {string|Array} type
 *         The type value to test.
 *
 * @return {boolean}
 *         Whether or not the type is a valid event type.
 */
const isValidEventType = (type) =>
  // The regex here verifies that the `type` contains at least one non-
  // whitespace character.
  (typeof type === 'string' && (/\S/).test(type)) ||
  (Array.isArray(type) && !!type.length);

/**
 * Validates a value to determine if it is a valid event target. Throws if not.
 *
 * @private
 * @throws {Error}
 *         If the target does not appear to be a valid event target.
 *
 * @param  {Object} target
 *         The object to test.
 *
 * @param  {Object} obj
 *         The evented object we are validating for
 *
 * @param  {string} fnName
 *         The name of the evented mixin function that called this.
 */
const validateTarget = (target, obj, fnName) => {
  if (!target || (!target.nodeName && !isEvented(target))) {
    throw new Error(`Invalid target for ${objName(obj)}#${fnName}; must be a DOM node or evented object.`);
  }
};

/**
 * Validates a value to determine if it is a valid event target. Throws if not.
 *
 * @private
 * @throws {Error}
 *         If the type does not appear to be a valid event type.
 *
 * @param  {string|Array} type
 *         The type to test.
 *
 * @param  {Object} obj
*         The evented object we are validating for
 *
 * @param  {string} fnName
 *         The name of the evented mixin function that called this.
 */
const validateEventType = (type, obj, fnName) => {
  if (!isValidEventType(type)) {
    throw new Error(`Invalid event type for ${objName(obj)}#${fnName}; must be a non-empty string or array.`);
  }
};

/**
 * Validates a value to determine if it is a valid listener. Throws if not.
 *
 * @private
 * @throws {Error}
 *         If the listener is not a function.
 *
 * @param  {Function} listener
 *         The listener to test.
 *
 * @param  {Object} obj
 *         The evented object we are validating for
 *
 * @param  {string} fnName
 *         The name of the evented mixin function that called this.
 */
const validateListener = (listener, obj, fnName) => {
  if (typeof listener !== 'function') {
    throw new Error(`Invalid listener for ${objName(obj)}#${fnName}; must be a function.`);
  }
};

/**
 * Takes an array of arguments given to `on()` or `one()`, validates them, and
 * normalizes them into an object.
 *
 * @private
 * @param  {Object} self
 *         The evented object on which `on()` or `one()` was called. This
 *         object will be bound as the `this` value for the listener.
 *
 * @param  {Array} args
 *         An array of arguments passed to `on()` or `one()`.
 *
 * @param  {string} fnName
 *         The name of the evented mixin function that called this.
 *
 * @return {Object}
 *         An object containing useful values for `on()` or `one()` calls.
 */
const normalizeListenArgs = (self, args, fnName) => {

  // If the number of arguments is less than 3, the target is always the
  // evented object itself.
  const isTargetingSelf = args.length < 3 || args[0] === self || args[0] === self.eventBusEl_;
  let target;
  let type;
  let listener;

  if (isTargetingSelf) {
    target = self.eventBusEl_;

    // Deal with cases where we got 3 arguments, but we are still listening to
    // the evented object itself.
    if (args.length >= 3) {
      args.shift();
    }

    [type, listener] = args;
  } else {
    [target, type, listener] = args;
  }

  validateTarget(target, self, fnName);
  validateEventType(type, self, fnName);
  validateListener(listener, self, fnName);

  listener = Fn.bind(self, listener);

  return {isTargetingSelf, target, type, listener};
};

/**
 * Adds the listener to the event type(s) on the target, normalizing for
 * the type of target.
 *
 * @private
 * @param  {Element|Object} target
 *         A DOM node or evented object.
 *
 * @param  {string} method
 *         The event binding method to use ("on" or "one").
 *
 * @param  {string|Array} type
 *         One or more event type(s).
 *
 * @param  {Function} listener
 *         A listener function.
 */
const listen = (target, method, type, listener) => {
  validateTarget(target, target, method);

  if (target.nodeName) {
    Events[method](target, type, listener);
  } else {
    target[method](type, listener);
  }
};

/**
 * Contains methods that provide event capabilities to an object which is passed
 * to {@link module:evented|evented}.
 *
 * @mixin EventedMixin
 */
const EventedMixin = {

  /**
   * Add a listener to an event (or events) on this object or another evented
   * object.
   *
   * @param  {string|Array|Element|Object} targetOrType
   *         If this is a string or array, it represents the event type(s)
   *         that will trigger the listener.
   *
   *         Another evented object can be passed here instead, which will
   *         cause the listener to listen for events on _that_ object.
   *
   *         In either case, the listener's `this` value will be bound to
   *         this object.
   *
   * @param  {string|Array|Function} typeOrListener
   *         If the first argument was a string or array, this should be the
   *         listener function. Otherwise, this is a string or array of event
   *         type(s).
   *
   * @param  {Function} [listener]
   *         If the first argument was another evented object, this will be
   *         the listener function.
   */
  on(...args) {
    const {isTargetingSelf, target, type, listener} = normalizeListenArgs(this, args, 'on');

    listen(target, 'on', type, listener);

    // If this object is listening to another evented object.
    if (!isTargetingSelf) {

      // If this object is disposed, remove the listener.
      const removeListenerOnDispose = () => this.off(target, type, listener);

      // Use the same function ID as the listener so we can remove it later it
      // using the ID of the original listener.
      removeListenerOnDispose.guid = listener.guid;

      // Add a listener to the target's dispose event as well. This ensures
      // that if the target is disposed BEFORE this object, we remove the
      // removal listener that was just added. Otherwise, we create a memory leak.
      const removeRemoverOnTargetDispose = () => this.off('dispose', removeListenerOnDispose);

      // Use the same function ID as the listener so we can remove it later
      // it using the ID of the original listener.
      removeRemoverOnTargetDispose.guid = listener.guid;

      listen(this, 'on', 'dispose', removeListenerOnDispose);
      listen(target, 'on', 'dispose', removeRemoverOnTargetDispose);
    }
  },

  /**
   * Add a listener to an event (or events) on this object or another evented
   * object. The listener will be called once per event and then removed.
   *
   * @param  {string|Array|Element|Object} targetOrType
   *         If this is a string or array, it represents the event type(s)
   *         that will trigger the listener.
   *
   *         Another evented object can be passed here instead, which will
   *         cause the listener to listen for events on _that_ object.
   *
   *         In either case, the listener's `this` value will be bound to
   *         this object.
   *
   * @param  {string|Array|Function} typeOrListener
   *         If the first argument was a string or array, this should be the
   *         listener function. Otherwise, this is a string or array of event
   *         type(s).
   *
   * @param  {Function} [listener]
   *         If the first argument was another evented object, this will be
   *         the listener function.
   */
  one(...args) {
    const {isTargetingSelf, target, type, listener} = normalizeListenArgs(this, args, 'one');

    // Targeting this evented object.
    if (isTargetingSelf) {
      listen(target, 'one', type, listener);

    // Targeting another evented object.
    } else {
      // TODO: This wrapper is incorrect! It should only
      //       remove the wrapper for the event type that called it.
      //       Instead all listners are removed on the first trigger!
      //       see https://github.com/videojs/video.js/issues/5962
      const wrapper = (...largs) => {
        this.off(target, type, wrapper);
        listener.apply(null, largs);
      };

      // Use the same function ID as the listener so we can remove it later
      // it using the ID of the original listener.
      wrapper.guid = listener.guid;
      listen(target, 'one', type, wrapper);
    }
  },

  /**
   * Add a listener to an event (or events) on this object or another evented
   * object. The listener will only be called once for the first event that is triggered
   * then removed.
   *
   * @param  {string|Array|Element|Object} targetOrType
   *         If this is a string or array, it represents the event type(s)
   *         that will trigger the listener.
   *
   *         Another evented object can be passed here instead, which will
   *         cause the listener to listen for events on _that_ object.
   *
   *         In either case, the listener's `this` value will be bound to
   *         this object.
   *
   * @param  {string|Array|Function} typeOrListener
   *         If the first argument was a string or array, this should be the
   *         listener function. Otherwise, this is a string or array of event
   *         type(s).
   *
   * @param  {Function} [listener]
   *         If the first argument was another evented object, this will be
   *         the listener function.
   */
  any(...args) {
    const {isTargetingSelf, target, type, listener} = normalizeListenArgs(this, args, 'any');

    // Targeting this evented object.
    if (isTargetingSelf) {
      listen(target, 'any', type, listener);

    // Targeting another evented object.
    } else {
      const wrapper = (...largs) => {
        this.off(target, type, wrapper);
        listener.apply(null, largs);
      };

      // Use the same function ID as the listener so we can remove it later
      // it using the ID of the original listener.
      wrapper.guid = listener.guid;
      listen(target, 'any', type, wrapper);
    }
  },

  /**
   * Removes listener(s) from event(s) on an evented object.
   *
   * @param  {string|Array|Element|Object} [targetOrType]
   *         If this is a string or array, it represents the event type(s).
   *
   *         Another evented object can be passed here instead, in which case
   *         ALL 3 arguments are _required_.
   *
   * @param  {string|Array|Function} [typeOrListener]
   *         If the first argument was a string or array, this may be the
   *         listener function. Otherwise, this is a string or array of event
   *         type(s).
   *
   * @param  {Function} [listener]
   *         If the first argument was another evented object, this will be
   *         the listener function; otherwise, _all_ listeners bound to the
   *         event type(s) will be removed.
   */
  off(targetOrType, typeOrListener, listener) {

    // Targeting this evented object.
    if (!targetOrType || isValidEventType(targetOrType)) {
      Events.off(this.eventBusEl_, targetOrType, typeOrListener);

    // Targeting another evented object.
    } else {
      const target = targetOrType;
      const type = typeOrListener;

      // Fail fast and in a meaningful way!
      validateTarget(target, this, 'off');
      validateEventType(type, this, 'off');
      validateListener(listener, this, 'off');

      // Ensure there's at least a guid, even if the function hasn't been used
      listener = Fn.bind(this, listener);

      // Remove the dispose listener on this evented object, which was given
      // the same guid as the event listener in on().
      this.off('dispose', listener);

      if (target.nodeName) {
        Events.off(target, type, listener);
        Events.off(target, 'dispose', listener);
      } else if (isEvented(target)) {
        target.off(type, listener);
        target.off('dispose', listener);
      }
    }
  },

  /**
   * Fire an event on this evented object, causing its listeners to be called.
   *
   * @param   {string|Object} event
   *          An event type or an object with a type property.
   *
   * @param   {Object} [hash]
   *          An additional object to pass along to listeners.
   *
   * @return {boolean}
   *          Whether or not the default behavior was prevented.
   */
  trigger(event, hash) {
    validateTarget(this.eventBusEl_, this, 'trigger');

    const type = event && typeof event !== 'string' ? event.type : event;

    if (!isValidEventType(type)) {
      const error = `Invalid event type for ${objName(this)}#trigger; ` +
        'must be a non-empty string or object with a type key that has a non-empty value.';

      if (event) {
        (this.log || log).error(error);
      } else {
        throw new Error(error);
      }
    }
    return Events.trigger(this.eventBusEl_, event, hash);
  }
};

/**
 * Applies {@link module:evented~EventedMixin|EventedMixin} to a target object.
 *
 * @param  {Object} target
 *         The object to which to add event methods.
 *
 * @param  {Object} [options={}]
 *         Options for customizing the mixin behavior.
 *
 * @param  {string} [options.eventBusKey]
 *         By default, adds a `eventBusEl_` DOM element to the target object,
 *         which is used as an event bus. If the target object already has a
 *         DOM element that should be used, pass its key here.
 *
 * @return {Object}
 *         The target object.
 */
function evented(target, options = {}) {
  const {eventBusKey} = options;

  // Set or create the eventBusEl_.
  if (eventBusKey) {
    if (!target[eventBusKey].nodeName) {
      throw new Error(`The eventBusKey "${eventBusKey}" does not refer to an element.`);
    }
    target.eventBusEl_ = target[eventBusKey];
  } else {
    target.eventBusEl_ = Dom.createEl('span', {className: 'vjs-event-bus'});
  }

  Obj.assign(target, EventedMixin);

  if (target.eventedCallbacks) {
    target.eventedCallbacks.forEach((callback) => {
      callback();
    });
  }

  // When any evented object is disposed, it removes all its listeners.
  target.on('dispose', () => {
    target.off();
    [target, target.el_, target.eventBusEl_].forEach(function(val) {
      if (val && DomData.has(val)) {
        DomData.delete(val);
      }
    });
    window.setTimeout(() => {
      target.eventBusEl_ = null;
    }, 0);
  });

  return target;
}

export default evented;
export {isEvented};
export {addEventedCallback};<|MERGE_RESOLUTION|>--- conflicted
+++ resolved
@@ -8,9 +8,7 @@
 import * as Fn from '../utils/fn';
 import * as Obj from '../utils/obj';
 import EventTarget from '../event-target';
-<<<<<<< HEAD
 import DomData from '../utils/dom-data';
-=======
 import log from '../utils/log';
 
 const objName = (obj) => {
@@ -32,7 +30,6 @@
 
   return typeof obj;
 };
->>>>>>> 4238f5c1
 
 /**
  * Returns whether or not an object has had the evented mixin applied.
