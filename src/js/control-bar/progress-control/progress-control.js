--- conflicted
+++ resolved
@@ -184,8 +184,8 @@
 
     this.off(doc, 'mousemove', this.throttledHandleMouseSeek);
     this.off(doc, 'touchmove', this.throttledHandleMouseSeek);
-    this.off(doc, 'mouseup', this.handleMouseUp);
-    this.off(doc, 'touchend', this.handleMouseUp);
+    this.off(doc, 'mouseup', this.handleMouseUpHandler_);
+    this.off(doc, 'touchend', this.handleMouseUpHandler_);
   }
 
   /**
@@ -227,14 +227,7 @@
       seekBar.handleMouseUp(event);
     }
 
-<<<<<<< HEAD
-    this.off(doc, 'mousemove', this.throttledHandleMouseSeek);
-    this.off(doc, 'touchmove', this.throttledHandleMouseSeek);
-    this.off(doc, 'mouseup', this.handleMouseUpHandler_);
-    this.off(doc, 'touchend', this.handleMouseUpHandler_);
-=======
     this.removeListenersAddedOnMousedownAndTouchstart();
->>>>>>> 239c9a15
   }
 }
 
