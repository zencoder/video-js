/**
 * @file player.js
 */
 // Subclasses Component
import Component from './component.js';

import {version} from '../../package.json';
import document from 'global/document';
import window from 'global/window';
import tsml from 'tsml';
import evented from './mixins/evented';
import * as Events from './utils/events.js';
import * as Dom from './utils/dom.js';
import * as Fn from './utils/fn.js';
import * as Guid from './utils/guid.js';
import * as browser from './utils/browser.js';
import log from './utils/log.js';
import toTitleCase, { titleCaseEquals } from './utils/to-title-case.js';
import { createTimeRange } from './utils/time-ranges.js';
import { bufferedPercent } from './utils/buffer.js';
import * as stylesheet from './utils/stylesheet.js';
import FullscreenApi from './fullscreen-api.js';
import MediaError from './media-error.js';
import safeParseTuple from 'safe-json-parse/tuple';
import {assign} from './utils/obj';
import mergeOptions from './utils/merge-options.js';
import {silencePromise} from './utils/promise';
import textTrackConverter from './tracks/text-track-list-converter.js';
import ModalDialog from './modal-dialog';
import Tech from './tech/tech.js';
import * as middleware from './tech/middleware.js';
import {ALL as TRACK_TYPES} from './tracks/track-types';
import filterSource from './utils/filter-source';
import {findMimetype} from './utils/mimetypes';
import {IE_VERSION} from './utils/browser';

// The following imports are used only to ensure that the corresponding modules
// are always included in the video.js package. Importing the modules will
// execute them and they will register themselves with video.js.
import './tech/loader.js';
import './poster-image.js';
import './tracks/text-track-display.js';
import './loading-spinner.js';
import './big-play-button.js';
import './close-button.js';
import './control-bar/control-bar.js';
import './error-display.js';
import './tracks/text-track-settings.js';
import './resize-manager.js';

// Import Html5 tech, at least for disposing the original video tag.
import './tech/html5.js';

// The following tech events are simply re-triggered
// on the player when they happen
const TECH_EVENTS_RETRIGGER = [
  /**
   * Fired while the user agent is downloading media data.
   *
   * @event Player#progress
   * @type {EventTarget~Event}
   */
  /**
   * Retrigger the `progress` event that was triggered by the {@link Tech}.
   *
   * @private
   * @method Player#handleTechProgress_
   * @fires Player#progress
   * @listens Tech#progress
   */
  'progress',

  /**
   * Fires when the loading of an audio/video is aborted.
   *
   * @event Player#abort
   * @type {EventTarget~Event}
   */
  /**
   * Retrigger the `abort` event that was triggered by the {@link Tech}.
   *
   * @private
   * @method Player#handleTechAbort_
   * @fires Player#abort
   * @listens Tech#abort
   */
  'abort',

  /**
   * Fires when the browser is intentionally not getting media data.
   *
   * @event Player#suspend
   * @type {EventTarget~Event}
   */
  /**
   * Retrigger the `suspend` event that was triggered by the {@link Tech}.
   *
   * @private
   * @method Player#handleTechSuspend_
   * @fires Player#suspend
   * @listens Tech#suspend
   */
  'suspend',

  /**
   * Fires when the current playlist is empty.
   *
   * @event Player#emptied
   * @type {EventTarget~Event}
   */
  /**
   * Retrigger the `emptied` event that was triggered by the {@link Tech}.
   *
   * @private
   * @method Player#handleTechEmptied_
   * @fires Player#emptied
   * @listens Tech#emptied
   */
  'emptied',
  /**
   * Fires when the browser is trying to get media data, but data is not available.
   *
   * @event Player#stalled
   * @type {EventTarget~Event}
   */
  /**
   * Retrigger the `stalled` event that was triggered by the {@link Tech}.
   *
   * @private
   * @method Player#handleTechStalled_
   * @fires Player#stalled
   * @listens Tech#stalled
   */
  'stalled',

  /**
   * Fires when the browser has loaded meta data for the audio/video.
   *
   * @event Player#loadedmetadata
   * @type {EventTarget~Event}
   */
  /**
   * Retrigger the `stalled` event that was triggered by the {@link Tech}.
   *
   * @private
   * @method Player#handleTechLoadedmetadata_
   * @fires Player#loadedmetadata
   * @listens Tech#loadedmetadata
   */
  'loadedmetadata',

  /**
   * Fires when the browser has loaded the current frame of the audio/video.
   *
   * @event Player#loadeddata
   * @type {event}
   */
  /**
   * Retrigger the `loadeddata` event that was triggered by the {@link Tech}.
   *
   * @private
   * @method Player#handleTechLoaddeddata_
   * @fires Player#loadeddata
   * @listens Tech#loadeddata
   */
  'loadeddata',

  /**
   * Fires when the current playback position has changed.
   *
   * @event Player#timeupdate
   * @type {event}
   */
  /**
   * Retrigger the `timeupdate` event that was triggered by the {@link Tech}.
   *
   * @private
   * @method Player#handleTechTimeUpdate_
   * @fires Player#timeupdate
   * @listens Tech#timeupdate
   */
  'timeupdate',

  /**
   * Fires when the video's intrinsic dimensions change
   *
   * @event Player#resize
   * @type {event}
   */
  /**
   * Retrigger the `resize` event that was triggered by the {@link Tech}.
   *
   * @private
   * @method Player#handleTechResize_
   * @fires Player#resize
   * @listens Tech#resize
   */
  'resize',

  /**
   * Fires when the volume has been changed
   *
   * @event Player#volumechange
   * @type {event}
   */
  /**
   * Retrigger the `volumechange` event that was triggered by the {@link Tech}.
   *
   * @private
   * @method Player#handleTechVolumechange_
   * @fires Player#volumechange
   * @listens Tech#volumechange
   */
  'volumechange',

  /**
   * Fires when the text track has been changed
   *
   * @event Player#texttrackchange
   * @type {event}
   */
  /**
   * Retrigger the `texttrackchange` event that was triggered by the {@link Tech}.
   *
   * @private
   * @method Player#handleTechTexttrackchange_
   * @fires Player#texttrackchange
   * @listens Tech#texttrackchange
   */
  'texttrackchange'
];

// events to queue when playback rate is zero
// this is a hash for the sole purpose of mapping non-camel-cased event names
// to camel-cased function names
const TECH_EVENTS_QUEUE = {
  canplay: 'CanPlay',
  canplaythrough: 'CanPlayThrough',
  playing: 'Playing',
  seeked: 'Seeked'
};

/**
 * An instance of the `Player` class is created when any of the Video.js setup methods
 * are used to initialize a video.
 *
 * After an instance has been created it can be accessed globally in two ways:
 * 1. By calling `videojs('example_video_1');`
 * 2. By using it directly via  `videojs.players.example_video_1;`
 *
 * @extends Component
 */
class Player extends Component {

  /**
   * Create an instance of this class.
   *
   * @param {Element} tag
   *        The original video DOM element used for configuring options.
   *
   * @param {Object} [options]
   *        Object of option names and values.
   *
   * @param {Component~ReadyCallback} [ready]
   *        Ready callback function.
   */
  constructor(tag, options, ready) {
    // Make sure tag ID exists
    tag.id = tag.id || options.id || `vjs_video_${Guid.newGUID()}`;

    // Set Options
    // The options argument overrides options set in the video tag
    // which overrides globally set options.
    // This latter part coincides with the load order
    // (tag must exist before Player)
    options = assign(Player.getTagSettings(tag), options);

    // Delay the initialization of children because we need to set up
    // player properties first, and can't use `this` before `super()`
    options.initChildren = false;

    // Same with creating the element
    options.createEl = false;

    // don't auto mixin the evented mixin
    options.evented = false;

    // we don't want the player to report touch activity on itself
    // see enableTouchActivity in Component
    options.reportTouchActivity = false;

    // If language is not set, get the closest lang attribute
    if (!options.language) {
      if (typeof tag.closest === 'function') {
        const closest = tag.closest('[lang]');

        if (closest && closest.getAttribute) {
          options.language = closest.getAttribute('lang');
        }
      } else {
        let element = tag;

        while (element && element.nodeType === 1) {
          if (Dom.getAttributes(element).hasOwnProperty('lang')) {
            options.language = element.getAttribute('lang');
            break;
          }
          element = element.parentNode;
        }
      }
    }

    // Run base component initializing with new options
    super(null, options, ready);

    // Tracks when a tech changes the poster
    this.isPosterFromTech_ = false;

    // Holds callback info that gets queued when playback rate is zero
    // and a seek is happening
    this.queuedCallbacks_ = [];

    // Turn off API access because we're loading a new tech that might load asynchronously
    this.isReady_ = false;

    // Init state hasStarted_
    this.hasStarted_ = false;

    // Init state userActive_
    this.userActive_ = false;

    // if the global option object was accidentally blown away by
    // someone, bail early with an informative error
    if (!this.options_ ||
        !this.options_.techOrder ||
        !this.options_.techOrder.length) {
      throw new Error('No techOrder specified. Did you overwrite ' +
                      'videojs.options instead of just changing the ' +
                      'properties you want to override?');
    }

    // Store the original tag used to set options
    this.tag = tag;

    // Store the tag attributes used to restore html5 element
    this.tagAttributes = tag && Dom.getAttributes(tag);

    // Update current language
    this.language(this.options_.language);

    // Update Supported Languages
    if (options.languages) {
      // Normalise player option languages to lowercase
      const languagesToLower = {};

      Object.getOwnPropertyNames(options.languages).forEach(function(name) {
        languagesToLower[name.toLowerCase()] = options.languages[name];
      });
      this.languages_ = languagesToLower;
    } else {
      this.languages_ = Player.prototype.options_.languages;
    }

    // Cache for video property values.
    this.cache_ = {};

    // Set poster
    this.poster_ = options.poster || '';

    // Tech click counter to track clicks
    this.clickCounter_ = [];

    // Set controls
    this.controls_ = !!options.controls;

    // Set default values for lastVolume
    this.cache_.lastVolume = 1;

    // Original tag settings stored in options
    // now remove immediately so native controls don't flash.
    // May be turned back on by HTML5 tech if nativeControlsForTouch is true
    tag.controls = false;
    tag.removeAttribute('controls');

    /*
     * Store the internal state of scrubbing
     *
     * @private
     * @return {Boolean} True if the user is scrubbing
     */
    this.scrubbing_ = false;

    this.el_ = this.createEl();

    // Set default value for lastPlaybackRate
    this.cache_.lastPlaybackRate = this.defaultPlaybackRate();

    // Make this an evented object and use `el_` as its event bus.
    evented(this, {eventBusKey: 'el_'});

    // We also want to pass the original player options to each component and plugin
    // as well so they don't need to reach back into the player for options later.
    // We also need to do another copy of this.options_ so we don't end up with
    // an infinite loop.
    const playerOptionsCopy = mergeOptions(this.options_);

    // Load plugins
    if (options.plugins) {
      const plugins = options.plugins;

      Object.keys(plugins).forEach(function(name) {
        if (typeof this[name] === 'function') {
          this[name](plugins[name]);
        } else {
          throw new Error(`plugin "${name}" does not exist`);
        }
      }, this);
    }

    this.options_.playerOptions = playerOptionsCopy;

    this.middleware_ = [];

    this.initChildren();

    // Set isAudio based on whether or not an audio tag was used
    this.isAudio(tag.nodeName.toLowerCase() === 'audio');

    // Update controls className. Can't do this when the controls are initially
    // set because the element doesn't exist yet.
    if (this.controls()) {
      this.addClass('vjs-controls-enabled');
    } else {
      this.addClass('vjs-controls-disabled');
    }

    // Set ARIA label and region role depending on player type
    this.el_.setAttribute('role', 'region');
    if (this.isAudio()) {
      this.el_.setAttribute('aria-label', this.localize('Audio Player'));
    } else {
      this.el_.setAttribute('aria-label', this.localize('Video Player'));
    }

    if (this.isAudio()) {
      this.addClass('vjs-audio');
    }

    if (this.flexNotSupported_()) {
      this.addClass('vjs-no-flex');
    }

    // TODO: Make this smarter. Toggle user state between touching/mousing
    // using events, since devices can have both touch and mouse events.
    // if (browser.TOUCH_ENABLED) {
    //   this.addClass('vjs-touch-enabled');
    // }

    // iOS Safari has broken hover handling
    if (!browser.IS_IOS) {
      this.addClass('vjs-workinghover');
    }

    // Make player easily findable by ID
    Player.players[this.id_] = this;

    // Add a major version class to aid css in plugins
    const majorVersion = version.split('.')[0];

    this.addClass(`vjs-v${majorVersion}`);

    // When the player is first initialized, trigger activity so components
    // like the control bar show themselves if needed
    this.userActive(true);
    this.reportUserActivity();

    this.one('play', this.listenForUserActivity_);
    this.on('fullscreenchange', this.handleFullscreenChange_);
    this.on('stageclick', this.handleStageClick_);

    this.changingSrc_ = false;
    this.playWaitingForReady_ = false;
    this.playOnLoadstart_ = null;
  }

  /**
   * Destroys the video player and does any necessary cleanup.
   *
   * This is especially helpful if you are dynamically adding and removing videos
   * to/from the DOM.
   *
   * @fires Player#dispose
   */
  dispose() {
    /**
     * Called when the player is being disposed of.
     *
     * @event Player#dispose
     * @type {EventTarget~Event}
     */
    this.trigger('dispose');
    // prevent dispose from being called twice
    this.off('dispose');

    if (this.styleEl_ && this.styleEl_.parentNode) {
      this.styleEl_.parentNode.removeChild(this.styleEl_);
      this.styleEl_ = null;
    }

    // Kill reference to this player
    Player.players[this.id_] = null;

    if (this.tag && this.tag.player) {
      this.tag.player = null;
    }

    if (this.el_ && this.el_.player) {
      this.el_.player = null;
    }

    if (this.tech_) {
      this.tech_.dispose();
      this.isPosterFromTech_ = false;
      this.poster_ = '';
    }

    if (this.playerElIngest_) {
      this.playerElIngest_ = null;
    }

    if (this.tag) {
      this.tag = null;
    }

    middleware.clearCacheForPlayer(this);

    // the actual .el_ is removed here
    super.dispose();
  }

  /**
   * Create the `Player`'s DOM element.
   *
   * @return {Element}
   *         The DOM element that gets created.
   */
  createEl() {
    let tag = this.tag;
    let el;
    let playerElIngest = this.playerElIngest_ = tag.parentNode && tag.parentNode.hasAttribute && tag.parentNode.hasAttribute('data-vjs-player');
    const divEmbed = this.tag.tagName.toLowerCase() === 'video-js';

    if (playerElIngest) {
      el = this.el_ = tag.parentNode;
    } else if (!divEmbed) {
      el = this.el_ = super.createEl('div');
    }

    // Copy over all the attributes from the tag, including ID and class
    // ID will now reference player box, not the video tag
    const attrs = Dom.getAttributes(tag);

    if (divEmbed) {
      el = this.el_ = tag;
      tag = this.tag = document.createElement('video');
      while (el.children.length) {
        tag.appendChild(el.firstChild);
      }

      if (!Dom.hasClass(el, 'video-js')) {
        Dom.addClass(el, 'video-js');
      }

      el.appendChild(tag);

      playerElIngest = this.playerElIngest_ = el;
      // move properties over from our custom `video-js` element
      // to our new `video` element. This will move things like
      // `src` or `controls` that were set via js before the player
      // was initialized.
      Object.keys(el).forEach((k) => {
        tag[k] = el[k];
      });
    }

    // set tabindex to -1 to remove the video element from the focus order
    tag.setAttribute('tabindex', '-1');
    // Workaround for #4583 (JAWS+IE doesn't announce BPB or play button)
    // See https://github.com/FreedomScientific/VFO-standards-support/issues/78
    // Note that we can't detect if JAWS is being used, but this ARIA attribute
    //  doesn't change behavior of IE11 if JAWS is not being used
    if (IE_VERSION) {
      tag.setAttribute('role', 'application');
    }

    // Remove width/height attrs from tag so CSS can make it 100% width/height
    tag.removeAttribute('width');
    tag.removeAttribute('height');

    Object.getOwnPropertyNames(attrs).forEach(function(attr) {
      // don't copy over the class attribute to the player element when we're in a div embed
      // the class is already set up properly in the divEmbed case
      // and we want to make sure that the `video-js` class doesn't get lost
      if (!(divEmbed && attr === 'class')) {
        el.setAttribute(attr, attrs[attr]);
      }

      if (divEmbed) {
        tag.setAttribute(attr, attrs[attr]);
      }
    });

    // Update tag id/class for use as HTML5 playback tech
    // Might think we should do this after embedding in container so .vjs-tech class
    // doesn't flash 100% width/height, but class only applies with .video-js parent
    tag.playerId = tag.id;
    tag.id += '_html5_api';
    tag.className = 'vjs-tech';

    // Make player findable on elements
    tag.player = el.player = this;
    // Default state of video is paused
    this.addClass('vjs-paused');

    // Add a style element in the player that we'll use to set the width/height
    // of the player in a way that's still overrideable by CSS, just like the
    // video element
    if (window.VIDEOJS_NO_DYNAMIC_STYLE !== true) {
      this.styleEl_ = stylesheet.createStyleElement('vjs-styles-dimensions');
      const defaultsStyleEl = Dom.$('.vjs-styles-defaults');
      const head = Dom.$('head');

      head.insertBefore(this.styleEl_, defaultsStyleEl ? defaultsStyleEl.nextSibling : head.firstChild);
    }

    // Pass in the width/height/aspectRatio options which will update the style el
    this.width(this.options_.width);
    this.height(this.options_.height);
    this.fluid(this.options_.fluid);
    this.aspectRatio(this.options_.aspectRatio);

    // Hide any links within the video/audio tag,
    // because IE doesn't hide them completely from screen readers.
    const links = tag.getElementsByTagName('a');

    for (let i = 0; i < links.length; i++) {
      const linkEl = links.item(i);

      Dom.addClass(linkEl, 'vjs-hidden');
      linkEl.setAttribute('hidden', 'hidden');
    }

    // insertElFirst seems to cause the networkState to flicker from 3 to 2, so
    // keep track of the original for later so we can know if the source originally failed
    tag.initNetworkState_ = tag.networkState;

    // Wrap video tag in div (el/box) container
    if (tag.parentNode && !playerElIngest) {
      tag.parentNode.insertBefore(el, tag);
    }

    // insert the tag as the first child of the player element
    // then manually add it to the children array so that this.addChild
    // will work properly for other components
    //
    // Breaks iPhone, fixed in HTML5 setup.
    Dom.prependTo(tag, el);
    this.children_.unshift(tag);

    // Set lang attr on player to ensure CSS :lang() in consistent with player
    // if it's been set to something different to the doc
    this.el_.setAttribute('lang', this.language_);

    this.el_ = el;

    return el;
  }

  /**
   * A getter/setter for the `Player`'s width. Returns the player's configured value.
   * To get the current width use `currentWidth()`.
   *
   * @param {number} [value]
   *        The value to set the `Player`'s width to.
   *
   * @return {number}
   *         The current width of the `Player` when getting.
   */
  width(value) {
    return this.dimension('width', value);
  }

  /**
   * A getter/setter for the `Player`'s height. Returns the player's configured value.
   * To get the current height use `currentheight()`.
   *
   * @param {number} [value]
   *        The value to set the `Player`'s heigth to.
   *
   * @return {number}
   *         The current height of the `Player` when getting.
   */
  height(value) {
    return this.dimension('height', value);
  }

  /**
   * A getter/setter for the `Player`'s width & height.
   *
   * @param {string} dimension
   *        This string can be:
   *        - 'width'
   *        - 'height'
   *
   * @param {number} [value]
   *        Value for dimension specified in the first argument.
   *
   * @return {number}
   *         The dimension arguments value when getting (width/height).
   */
  dimension(dimension, value) {
    const privDimension = dimension + '_';

    if (value === undefined) {
      return this[privDimension] || 0;
    }

    if (value === '') {
      // If an empty string is given, reset the dimension to be automatic
      this[privDimension] = undefined;
      this.updateStyleEl_();
      return;
    }

    const parsedVal = parseFloat(value);

    if (isNaN(parsedVal)) {
      log.error(`Improper value "${value}" supplied for for ${dimension}`);
      return;
    }

    this[privDimension] = parsedVal;
    this.updateStyleEl_();
  }

  /**
   * A getter/setter/toggler for the vjs-fluid `className` on the `Player`.
   *
   * @param {boolean} [bool]
   *        - A value of true adds the class.
   *        - A value of false removes the class.
   *        - No value will toggle the fluid class.
   *
   * @return {boolean|undefined}
   *         - The value of fluid when getting.
   *         - `undefined` when setting.
   */
  fluid(bool) {
    if (bool === undefined) {
      return !!this.fluid_;
    }

    this.fluid_ = !!bool;

    if (bool) {
      this.addClass('vjs-fluid');
    } else {
      this.removeClass('vjs-fluid');
    }

    this.updateStyleEl_();
  }

  /**
   * Get/Set the aspect ratio
   *
   * @param {string} [ratio]
   *        Aspect ratio for player
   *
   * @return {string|undefined}
   *         returns the current aspect ratio when getting
   */

  /**
   * A getter/setter for the `Player`'s aspect ratio.
   *
   * @param {string} [ratio]
   *        The value to set the `Player's aspect ratio to.
   *
   * @return {string|undefined}
   *         - The current aspect ratio of the `Player` when getting.
   *         - undefined when setting
   */
  aspectRatio(ratio) {
    if (ratio === undefined) {
      return this.aspectRatio_;
    }

    // Check for width:height format
    if (!(/^\d+\:\d+$/).test(ratio)) {
      throw new Error('Improper value supplied for aspect ratio. The format should be width:height, for example 16:9.');
    }
    this.aspectRatio_ = ratio;

    // We're assuming if you set an aspect ratio you want fluid mode,
    // because in fixed mode you could calculate width and height yourself.
    this.fluid(true);

    this.updateStyleEl_();
  }

  /**
   * Update styles of the `Player` element (height, width and aspect ratio).
   *
   * @private
   * @listens Tech#loadedmetadata
   */
  updateStyleEl_() {
    if (window.VIDEOJS_NO_DYNAMIC_STYLE === true) {
      const width = typeof this.width_ === 'number' ? this.width_ : this.options_.width;
      const height = typeof this.height_ === 'number' ? this.height_ : this.options_.height;
      const techEl = this.tech_ && this.tech_.el();

      if (techEl) {
        if (width >= 0) {
          techEl.width = width;
        }
        if (height >= 0) {
          techEl.height = height;
        }
      }

      return;
    }

    let width;
    let height;
    let aspectRatio;
    let idClass;

    // The aspect ratio is either used directly or to calculate width and height.
    if (this.aspectRatio_ !== undefined && this.aspectRatio_ !== 'auto') {
      // Use any aspectRatio that's been specifically set
      aspectRatio = this.aspectRatio_;
    } else if (this.videoWidth() > 0) {
      // Otherwise try to get the aspect ratio from the video metadata
      aspectRatio = this.videoWidth() + ':' + this.videoHeight();
    } else {
      // Or use a default. The video element's is 2:1, but 16:9 is more common.
      aspectRatio = '16:9';
    }

    // Get the ratio as a decimal we can use to calculate dimensions
    const ratioParts = aspectRatio.split(':');
    const ratioMultiplier = ratioParts[1] / ratioParts[0];

    if (this.width_ !== undefined) {
      // Use any width that's been specifically set
      width = this.width_;
    } else if (this.height_ !== undefined) {
      // Or calulate the width from the aspect ratio if a height has been set
      width = this.height_ / ratioMultiplier;
    } else {
      // Or use the video's metadata, or use the video el's default of 300
      width = this.videoWidth() || 300;
    }

    if (this.height_ !== undefined) {
      // Use any height that's been specifically set
      height = this.height_;
    } else {
      // Otherwise calculate the height from the ratio and the width
      height = width * ratioMultiplier;
    }

    // Ensure the CSS class is valid by starting with an alpha character
    if ((/^[^a-zA-Z]/).test(this.id())) {
      idClass = 'dimensions-' + this.id();
    } else {
      idClass = this.id() + '-dimensions';
    }

    // Ensure the right class is still on the player for the style element
    this.addClass(idClass);

    stylesheet.setTextContent(this.styleEl_, `
      .${idClass} {
        width: ${width}px;
        height: ${height}px;
      }

      .${idClass}.vjs-fluid {
        padding-top: ${ratioMultiplier * 100}%;
      }
    `);
  }

  /**
   * Load/Create an instance of playback {@link Tech} including element
   * and API methods. Then append the `Tech` element in `Player` as a child.
   *
   * @param {string} techName
   *        name of the playback technology
   *
   * @param {string} source
   *        video source
   *
   * @private
   */
  loadTech_(techName, source) {

    // Pause and remove current playback technology
    if (this.tech_) {
      this.unloadTech_();
    }

    const titleTechName = toTitleCase(techName);
    const camelTechName = techName.charAt(0).toLowerCase() + techName.slice(1);

    // get rid of the HTML5 video tag as soon as we are using another tech
    if (titleTechName !== 'Html5' && this.tag) {
      Tech.getTech('Html5').disposeMediaElement(this.tag);
      this.tag.player = null;
      this.tag = null;
    }

    this.techName_ = titleTechName;

    // Turn off API access because we're loading a new tech that might load asynchronously
    this.isReady_ = false;

    // Grab tech-specific options from player options and add source and parent element to use.
    const techOptions = {
      source,
      'nativeControlsForTouch': this.options_.nativeControlsForTouch,
      'playerId': this.id(),
      'techId': `${this.id()}_${titleTechName}_api`,
      'autoplay': this.options_.autoplay,
      'playsinline': this.options_.playsinline,
      'preload': this.options_.preload,
      'loop': this.options_.loop,
      'muted': this.options_.muted,
      'poster': this.poster(),
      'language': this.language(),
      'playerElIngest': this.playerElIngest_ || false,
      'vtt.js': this.options_['vtt.js'],
      'canOverridePoster': !!this.options_.techCanOverridePoster,
      'enableSourceset': this.options_.enableSourceset
    };

    TRACK_TYPES.names.forEach((name) => {
      const props = TRACK_TYPES[name];

      techOptions[props.getterName] = this[props.privateName];
    });

    assign(techOptions, this.options_[titleTechName]);
    assign(techOptions, this.options_[camelTechName]);
    assign(techOptions, this.options_[techName.toLowerCase()]);

    if (this.tag) {
      techOptions.tag = this.tag;
    }

    if (source && source.src === this.cache_.src && this.cache_.currentTime > 0) {
      techOptions.startTime = this.cache_.currentTime;
    }

    // Initialize tech instance
    const TechClass = Tech.getTech(techName);

    if (!TechClass) {
      throw new Error(`No Tech named '${titleTechName}' exists! '${titleTechName}' should be registered using videojs.registerTech()'`);
    }

    this.tech_ = new TechClass(techOptions);

    // player.triggerReady is always async, so don't need this to be async
    this.tech_.ready(Fn.bind(this, this.handleTechReady_), true);

    textTrackConverter.jsonToTextTracks(this.textTracksJson_ || [], this.tech_);

    // Listen to all HTML5-defined events and trigger them on the player
    TECH_EVENTS_RETRIGGER.forEach((event) => {
      this.on(this.tech_, event, this[`handleTech${toTitleCase(event)}_`]);
    });

    Object.keys(TECH_EVENTS_QUEUE).forEach((event) => {
      this.on(this.tech_, event, (eventObj) => {
        if (this.tech_.playbackRate() === 0 && this.tech_.seeking()) {
          this.queuedCallbacks_.push({
            callback: this[`handleTech${TECH_EVENTS_QUEUE[event]}_`].bind(this),
            event: eventObj
          });
          return;
        }
        this[`handleTech${TECH_EVENTS_QUEUE[event]}_`](eventObj);
      });
    });

    this.on(this.tech_, 'loadstart', this.handleTechLoadStart_);
    this.on(this.tech_, 'sourceset', this.handleTechSourceset_);
    this.on(this.tech_, 'waiting', this.handleTechWaiting_);
    this.on(this.tech_, 'ended', this.handleTechEnded_);
    this.on(this.tech_, 'seeking', this.handleTechSeeking_);
    this.on(this.tech_, 'play', this.handleTechPlay_);
    this.on(this.tech_, 'firstplay', this.handleTechFirstPlay_);
    this.on(this.tech_, 'pause', this.handleTechPause_);
    this.on(this.tech_, 'durationchange', this.handleTechDurationChange_);
    this.on(this.tech_, 'fullscreenchange', this.handleTechFullscreenChange_);
    this.on(this.tech_, 'error', this.handleTechError_);
    this.on(this.tech_, 'loadedmetadata', this.updateStyleEl_);
    this.on(this.tech_, 'posterchange', this.handleTechPosterChange_);
    this.on(this.tech_, 'textdata', this.handleTechTextData_);
    this.on(this.tech_, 'ratechange', this.handleTechRateChange_);

    this.usingNativeControls(this.techGet_('controls'));

    if (this.controls() && !this.usingNativeControls()) {
      this.addTechControlsListeners_();
    }

    // Add the tech element in the DOM if it was not already there
    // Make sure to not insert the original video element if using Html5
    if (this.tech_.el().parentNode !== this.el() && (titleTechName !== 'Html5' || !this.tag)) {
      Dom.prependTo(this.tech_.el(), this.el());
    }

    // Get rid of the original video tag reference after the first tech is loaded
    if (this.tag) {
      this.tag.player = null;
      this.tag = null;
    }
  }

  /**
   * Unload and dispose of the current playback {@link Tech}.
   *
   * @private
   */
  unloadTech_() {
    // Save the current text tracks so that we can reuse the same text tracks with the next tech
    TRACK_TYPES.names.forEach((name) => {
      const props = TRACK_TYPES[name];

      this[props.privateName] = this[props.getterName]();
    });
    this.textTracksJson_ = textTrackConverter.textTracksToJson(this.tech_);

    this.isReady_ = false;

    this.tech_.dispose();

    this.tech_ = false;

    if (this.isPosterFromTech_) {
      this.poster_ = '';
      this.trigger('posterchange');
    }

    this.isPosterFromTech_ = false;
  }

  /**
   * Return a reference to the current {@link Tech}.
   * It will print a warning by default about the danger of using the tech directly
   * but any argument that is passed in will silence the warning.
   *
   * @param {*} [safety]
   *        Anything passed in to silence the warning
   *
   * @return {Tech}
   *         The Tech
   */
  tech(safety) {
    if (safety === undefined) {
      log.warn(tsml`
        Using the tech directly can be dangerous. I hope you know what you're doing.
        See https://github.com/videojs/video.js/issues/2617 for more info.
      `);
    }

    return this.tech_;
  }

  /**
   * Set up click and touch listeners for the playback element
   *
   * - On desktops: a click on the video itself will toggle playback
   * - On mobile devices: a click on the video toggles controls
   *   which is done by toggling the user state between active and
   *   inactive
   * - A tap can signal that a user has become active or has become inactive
   *   e.g. a quick tap on an iPhone movie should reveal the controls. Another
   *   quick tap should hide them again (signaling the user is in an inactive
   *   viewing state)
   * - In addition to this, we still want the user to be considered inactive after
   *   a few seconds of inactivity.
   *
   * > Note: the only part of iOS interaction we can't mimic with this setup
   * is a touch and hold on the video element counting as activity in order to
   * keep the controls showing, but that shouldn't be an issue. A touch and hold
   * on any controls will still keep the user active
   *
   * @private
   */
  addTechControlsListeners_() {
    // Make sure to remove all the previous listeners in case we are called multiple times.
    this.removeTechControlsListeners_();

    // Some browsers (Chrome & IE) don't trigger a click on a flash swf, but do
    // trigger mousedown/up.
    // http://stackoverflow.com/questions/1444562/javascript-onclick-event-over-flash-object
    // Any touch events are set to block the mousedown event from happening
    this.on(this.tech_, 'mousedown', this.handleTechClick_);
    this.on(this.tech_, 'dblclick', this.handleTechDoubleClick_);

    // If the controls were hidden we don't want that to change without a tap event
    // so we'll check if the controls were already showing before reporting user
    // activity
    this.on(this.tech_, 'touchstart', this.handleTechTouchStart_);
    this.on(this.tech_, 'touchmove', this.handleTechTouchMove_);
    this.on(this.tech_, 'touchend', this.handleTechTouchEnd_);

    // The tap listener needs to come after the touchend listener because the tap
    // listener cancels out any reportedUserActivity when setting userActive(false)
    this.on(this.tech_, 'tap', this.handleTechTap_);
  }

  /**
   * Remove the listeners used for click and tap controls. This is needed for
   * toggling to controls disabled, where a tap/touch should do nothing.
   *
   * @private
   */
  removeTechControlsListeners_() {
    // We don't want to just use `this.off()` because there might be other needed
    // listeners added by techs that extend this.
    this.off(this.tech_, 'tap', this.handleTechTap_);
    this.off(this.tech_, 'touchstart', this.handleTechTouchStart_);
    this.off(this.tech_, 'touchmove', this.handleTechTouchMove_);
    this.off(this.tech_, 'touchend', this.handleTechTouchEnd_);
    this.off(this.tech_, 'mousedown', this.handleTechClick_);
    this.off(this.tech_, 'dblclick', this.handleTechDoubleClick_);
  }

  /**
   * Player waits for the tech to be ready
   *
   * @private
   */
  handleTechReady_() {
    this.triggerReady();

    // Keep the same volume as before
    if (this.cache_.volume) {
      this.techCall_('setVolume', this.cache_.volume);
    }

    // Look if the tech found a higher resolution poster while loading
    this.handleTechPosterChange_();

    // Update the duration if available
    this.handleTechDurationChange_();

    // Chrome and Safari both have issues with autoplay.
    // In Safari (5.1.1), when we move the video element into the container div, autoplay doesn't work.
    // In Chrome (15), if you have autoplay + a poster + no controls, the video gets hidden (but audio plays)
    // This fixes both issues. Need to wait for API, so it updates displays correctly
    if ((this.src() || this.currentSrc()) && this.tag && this.options_.autoplay && this.paused()) {
      try {
        // Chrome Fix. Fixed in Chrome v16.
        delete this.tag.poster;
      } catch (e) {
        log('deleting tag.poster throws in some browsers', e);
      }
    }
  }

  /**
   * Retrigger the `loadstart` event that was triggered by the {@link Tech}. This
   * function will also trigger {@link Player#firstplay} if it is the first loadstart
   * for a video.
   *
   * @fires Player#loadstart
   * @fires Player#firstplay
   * @listens Tech#loadstart
   * @private
   */
  handleTechLoadStart_() {
    // TODO: Update to use `emptied` event instead. See #1277.

    this.removeClass('vjs-ended');
    this.removeClass('vjs-seeking');

    // reset the error state
    this.error(null);

    // If it's already playing we want to trigger a firstplay event now.
    // The firstplay event relies on both the play and loadstart events
    // which can happen in any order for a new source
    if (!this.paused()) {
      /**
       * Fired when the user agent begins looking for media data
       *
       * @event Player#loadstart
       * @type {EventTarget~Event}
       */
      this.trigger('loadstart');
      this.trigger('firstplay');
    } else {
      // reset the hasStarted state
      this.hasStarted(false);
      this.trigger('loadstart');
    }
  }

  /**
   * Update the internal source caches so that we return the correct source from
   * `src()`, `currentSource()`, and `currentSources()`.
   *
   * > Note: `currentSources` will not be updated if the source that is passed in exists
   *         in the current `currentSources` cache.
   *
   *
   * @param {Tech~SourceObject} srcObj
   *        A string or object source to update our caches to.
   */
  updateSourceCaches_(srcObj = '') {

    let src = srcObj;
    let type = '';

    if (typeof src !== 'string') {
      src = srcObj.src;
      type = srcObj.type;
    }
    // make sure all the caches are set to default values
    // to prevent null checking
    this.cache_.source = this.cache_.source || {};
    this.cache_.sources = this.cache_.sources || [];

    // try to get the type of the src that was passed in
    if (src && !type) {
      type = findMimetype(this, src);
    }

    // update `currentSource` cache always
    this.cache_.source = {src, type};

    const matchingSources = this.cache_.sources.filter((s) => s.src && s.src === src);
    const sourceElSources = [];
    const sourceEls = this.$$('source');
    const matchingSourceEls = [];

    for (let i = 0; i < sourceEls.length; i++) {
      const sourceObj = Dom.getAttributes(sourceEls[i]);

      sourceElSources.push(sourceObj);

      if (sourceObj.src && sourceObj.src === src) {
        matchingSourceEls.push(sourceObj.src);
      }
    }

    // if we have matching source els but not matching sources
    // the current source cache is not up to date
    if (matchingSourceEls.length && !matchingSources.length) {
      this.cache_.sources = sourceElSources;
    // if we don't have matching source or source els set the
    // sources cache to the `currentSource` cache
    } else if (!matchingSources.length) {
      this.cache_.sources = [this.cache_.source];
    }

    // update the tech `src` cache
    this.cache_.src = src;
  }

  /**
   * *EXPERIMENTAL* Fired when the source is set or changed on the {@link Tech}
   * causing the media element to reload.
   *
   * It will fire for the initial source and each subsequent source.
   * This event is a custom event from Video.js and is triggered by the {@link Tech}.
   *
   * The event object for this event contains a `src` property that will contain the source
   * that was available when the event was triggered. This is generally only necessary if Video.js
   * is switching techs while the source was being changed.
   *
   * It is also fired when `load` is called on the player (or media element)
   * because the {@link https://html.spec.whatwg.org/multipage/media.html#dom-media-load|specification for `load`}
   * says that the resource selection algorithm needs to be aborted and restarted.
   * In this case, it is very likely that the `src` property will be set to the
   * empty string `""` to indicate we do not know what the source will be but
   * that it is changing.
   *
   * *This event is currently still experimental and may change in minor releases.*
   * __To use this, pass `enableSourceset` option to the player.__
   *
   * @event Player#sourceset
   * @type {EventTarget~Event}
   * @prop {string} src
   *                The source url available when the `sourceset` was triggered.
   *                It will be an empty string if we cannot know what the source is
   *                but know that the source will change.
   */
  /**
   * Retrigger the `sourceset` event that was triggered by the {@link Tech}.
   *
   * @fires Player#sourceset
   * @listens Tech#sourceset
   * @private
   */
  handleTechSourceset_(event) {
    // only update the source cache when the source
    // was not updated using the player api
    if (!this.changingSrc_) {
      // update the source to the intial source right away
      // in some cases this will be empty string
      this.updateSourceCaches_(event.src);

      // if the `sourceset` `src` was an empty string
      // wait for a `loadstart` to update the cache to `currentSrc`.
      // If a sourceset happens before a `loadstart`, we reset the state
      // as this function will be called again.
      if (!event.src) {
        const updateCache = (e) => {
          if (e.type !== 'sourceset') {
            this.updateSourceCaches_(this.techGet_('currentSrc'));
          }

          this.tech_.off(['sourceset', 'loadstart'], updateCache);
        };

        this.tech_.one(['sourceset', 'loadstart'], updateCache);
      }
    }

    this.trigger({
      src: event.src,
      type: 'sourceset'
    });
  }

  /**
   * Add/remove the vjs-has-started class
   *
   * @fires Player#firstplay
   *
   * @param {boolean} request
   *        - true: adds the class
   *        - false: remove the class
   *
   * @return {boolean}
   *         the boolean value of hasStarted_
   */
  hasStarted(request) {
    if (request === undefined) {
      // act as getter, if we have no request to change
      return this.hasStarted_;
    }

    if (request === this.hasStarted_) {
      return;
    }

    this.hasStarted_ = request;

    if (this.hasStarted_) {
      this.addClass('vjs-has-started');
      this.trigger('firstplay');
    } else {
      this.removeClass('vjs-has-started');
    }
  }

  /**
   * Fired whenever the media begins or resumes playback
   *
   * @see [Spec]{@link https://html.spec.whatwg.org/multipage/embedded-content.html#dom-media-play}
   * @fires Player#play
   * @listens Tech#play
   * @private
   */
  handleTechPlay_() {
    this.removeClass('vjs-ended');
    this.removeClass('vjs-paused');
    this.addClass('vjs-playing');

    // hide the poster when the user hits play
    this.hasStarted(true);
    /**
     * Triggered whenever an {@link Tech#play} event happens. Indicates that
     * playback has started or resumed.
     *
     * @event Player#play
     * @type {EventTarget~Event}
     */
    this.trigger('play');
  }

  /**
   * Retrigger the `ratechange` event that was triggered by the {@link Tech}.
   *
   * If there were any events queued while the playback rate was zero, fire
   * those events now.
   *
   * @private
   * @method Player#handleTechRateChange_
   * @fires Player#ratechange
   * @listens Tech#ratechange
   */
  handleTechRateChange_() {
    if (this.tech_.playbackRate() > 0 && this.cache_.lastPlaybackRate === 0) {
      this.queuedCallbacks_.forEach((queued) => queued.callback(queued.event));
      this.queuedCallbacks_ = [];
    }
    this.cache_.lastPlaybackRate = this.tech_.playbackRate();
    /**
     * Fires when the playing speed of the audio/video is changed
     *
     * @event Player#ratechange
     * @type {event}
     */
    this.trigger('ratechange');
  }

  /**
   * Retrigger the `waiting` event that was triggered by the {@link Tech}.
   *
   * @fires Player#waiting
   * @listens Tech#waiting
   * @private
   */
  handleTechWaiting_() {
    this.addClass('vjs-waiting');
    /**
     * A readyState change on the DOM element has caused playback to stop.
     *
     * @event Player#waiting
     * @type {EventTarget~Event}
     */
    this.trigger('waiting');
    this.one('timeupdate', () => this.removeClass('vjs-waiting'));
  }

  /**
   * Retrigger the `canplay` event that was triggered by the {@link Tech}.
   * > Note: This is not consistent between browsers. See #1351
   *
   * @fires Player#canplay
   * @listens Tech#canplay
   * @private
   */
  handleTechCanPlay_() {
    this.removeClass('vjs-waiting');
    /**
     * The media has a readyState of HAVE_FUTURE_DATA or greater.
     *
     * @event Player#canplay
     * @type {EventTarget~Event}
     */
    this.trigger('canplay');
  }

  /**
   * Retrigger the `canplaythrough` event that was triggered by the {@link Tech}.
   *
   * @fires Player#canplaythrough
   * @listens Tech#canplaythrough
   * @private
   */
  handleTechCanPlayThrough_() {
    this.removeClass('vjs-waiting');
    /**
     * The media has a readyState of HAVE_ENOUGH_DATA or greater. This means that the
     * entire media file can be played without buffering.
     *
     * @event Player#canplaythrough
     * @type {EventTarget~Event}
     */
    this.trigger('canplaythrough');
  }

  /**
   * Retrigger the `playing` event that was triggered by the {@link Tech}.
   *
   * @fires Player#playing
   * @listens Tech#playing
   * @private
   */
  handleTechPlaying_() {
    this.removeClass('vjs-waiting');
    /**
     * The media is no longer blocked from playback, and has started playing.
     *
     * @event Player#playing
     * @type {EventTarget~Event}
     */
    this.trigger('playing');
  }

  /**
   * Retrigger the `seeking` event that was triggered by the {@link Tech}.
   *
   * @fires Player#seeking
   * @listens Tech#seeking
   * @private
   */
  handleTechSeeking_() {
    this.addClass('vjs-seeking');
    /**
     * Fired whenever the player is jumping to a new time
     *
     * @event Player#seeking
     * @type {EventTarget~Event}
     */
    this.trigger('seeking');
  }

  /**
   * Retrigger the `seeked` event that was triggered by the {@link Tech}.
   *
   * @fires Player#seeked
   * @listens Tech#seeked
   * @private
   */
  handleTechSeeked_() {
    this.removeClass('vjs-seeking');
    /**
     * Fired when the player has finished jumping to a new time
     *
     * @event Player#seeked
     * @type {EventTarget~Event}
     */
    this.trigger('seeked');
  }

  /**
   * Retrigger the `firstplay` event that was triggered by the {@link Tech}.
   *
   * @fires Player#firstplay
   * @listens Tech#firstplay
   * @deprecated As of 6.0 firstplay event is deprecated.
   * @deprecated As of 6.0 passing the `starttime` option to the player and the firstplay event are deprecated.
   * @private
   */
  handleTechFirstPlay_() {
    // If the first starttime attribute is specified
    // then we will start at the given offset in seconds
    if (this.options_.starttime) {
      log.warn('Passing the `starttime` option to the player will be deprecated in 6.0');
      this.currentTime(this.options_.starttime);
    }

    this.addClass('vjs-has-started');
    /**
     * Fired the first time a video is played. Not part of the HLS spec, and this is
     * probably not the best implementation yet, so use sparingly. If you don't have a
     * reason to prevent playback, use `myPlayer.one('play');` instead.
     *
     * @event Player#firstplay
     * @deprecated As of 6.0 firstplay event is deprecated.
     * @type {EventTarget~Event}
     */
    this.trigger('firstplay');
  }

  /**
   * Retrigger the `pause` event that was triggered by the {@link Tech}.
   *
   * @fires Player#pause
   * @listens Tech#pause
   * @private
   */
  handleTechPause_() {
    this.removeClass('vjs-playing');
    this.addClass('vjs-paused');
    /**
     * Fired whenever the media has been paused
     *
     * @event Player#pause
     * @type {EventTarget~Event}
     */
    this.trigger('pause');
  }

  /**
   * Retrigger the `ended` event that was triggered by the {@link Tech}.
   *
   * @fires Player#ended
   * @listens Tech#ended
   * @private
   */
  handleTechEnded_() {
    this.addClass('vjs-ended');
    if (this.options_.loop) {
      this.currentTime(0);
      this.play();
    } else if (!this.paused()) {
      this.pause();
    }

    /**
     * Fired when the end of the media resource is reached (currentTime == duration)
     *
     * @event Player#ended
     * @type {EventTarget~Event}
     */
    this.trigger('ended');
  }

  /**
   * Fired when the duration of the media resource is first known or changed
   *
   * @listens Tech#durationchange
   * @private
   */
  handleTechDurationChange_() {
    this.duration(this.techGet_('duration'));
  }

  /**
   * Handle a click on the media element to play/pause
   *
   * @param {EventTarget~Event} event
   *        the event that caused this function to trigger
   *
   * @listens Tech#mousedown
   * @private
   */
  handleTechClick_(event) {
    if (!Dom.isSingleLeftClick(event)) {
      return;
    }

    // When controls are disabled a click should not toggle playback because
    // the click is considered a control
    if (!this.controls_) {
      return;
    }

<<<<<<< HEAD
    const self = this;

    // wait for a bit before handling a single click
    // in case a second click occurs
    this.clickCounter_.push(setTimeout(function() {
      if (self.paused()) {
        self.play();
      } else {
        self.pause();
      }
    }, 500));
  }

  /**
   * Handle a double-click on the media element to enter/exit fullscreen
   *
   * @param {EventTarget~Event} event
   *        the event that caused this function to trigger
   *
   * @listens Tech#dblclick
   * @private
   */
  handleTechDoubleClick_(event) {
    if (!this.controls_) {
      return;
=======
    if (this.paused()) {
      silencePromise(this.play());
    } else {
      this.pause();
>>>>>>> a29156ca
    }

    const inAllowedEls = Array.prototype.some.call(
        this.$$('.vjs-control-bar, .vjs-modal-dialog'),
        el => el.contains(event.target)
      );

    if (!inAllowedEls) {
      if (this.isFullscreen()) {
        this.exitFullscreen();
      } else {
        this.requestFullscreen();
      }
    }

    this.clickCounter_.forEach(function(clickHandler) {
      clearTimeout(clickHandler);
    });

    this.clickCounter_ = [];
  }

  /**
   * Handle a tap on the media element. It will toggle the user
   * activity state, which hides and shows the controls.
   *
   * @listens Tech#tap
   * @private
   */
  handleTechTap_() {
    this.userActive(!this.userActive());
  }

  /**
   * Handle touch to start
   *
   * @listens Tech#touchstart
   * @private
   */
  handleTechTouchStart_() {
    this.userWasActive = this.userActive();
  }

  /**
   * Handle touch to move
   *
   * @listens Tech#touchmove
   * @private
   */
  handleTechTouchMove_() {
    if (this.userWasActive) {
      this.reportUserActivity();
    }
  }

  /**
   * Handle touch to end
   *
   * @param {EventTarget~Event} event
   *        the touchend event that triggered
   *        this function
   *
   * @listens Tech#touchend
   * @private
   */
  handleTechTouchEnd_(event) {
    // Stop the mouse events from also happening
    event.preventDefault();
  }

  /**
   * Fired when the player switches in or out of fullscreen mode
   *
   * @private
   * @listens Player#fullscreenchange
   */
  handleFullscreenChange_() {
    if (this.isFullscreen()) {
      this.addClass('vjs-fullscreen');
    } else {
      this.removeClass('vjs-fullscreen');
    }
  }

  /**
   * native click events on the SWF aren't triggered on IE11, Win8.1RT
   * use stageclick events triggered from inside the SWF instead
   *
   * @private
   * @listens stageclick
   */
  handleStageClick_() {
    this.reportUserActivity();
  }

  /**
   * Handle Tech Fullscreen Change
   *
   * @param {EventTarget~Event} event
   *        the fullscreenchange event that triggered this function
   *
   * @param {Object} data
   *        the data that was sent with the event
   *
   * @private
   * @listens Tech#fullscreenchange
   * @fires Player#fullscreenchange
   */
  handleTechFullscreenChange_(event, data) {
    if (data) {
      this.isFullscreen(data.isFullscreen);
    }
    /**
     * Fired when going in and out of fullscreen.
     *
     * @event Player#fullscreenchange
     * @type {EventTarget~Event}
     */
    this.trigger('fullscreenchange');
  }

  /**
   * Fires when an error occurred during the loading of an audio/video.
   *
   * @private
   * @listens Tech#error
   */
  handleTechError_() {
    const error = this.tech_.error();

    this.error(error);
  }

  /**
   * Retrigger the `textdata` event that was triggered by the {@link Tech}.
   *
   * @fires Player#textdata
   * @listens Tech#textdata
   * @private
   */
  handleTechTextData_() {
    let data = null;

    if (arguments.length > 1) {
      data = arguments[1];
    }

    /**
     * Fires when we get a textdata event from tech
     *
     * @event Player#textdata
     * @type {EventTarget~Event}
     */
    this.trigger('textdata', data);
  }

  /**
   * Get object for cached values.
   *
   * @return {Object}
   *         get the current object cache
   */
  getCache() {
    return this.cache_;
  }

  /**
   * Pass values to the playback tech
   *
   * @param {string} [method]
   *        the method to call
   *
   * @param {Object} arg
   *        the argument to pass
   *
   * @private
   */
  techCall_(method, arg) {
    // If it's not ready yet, call method when it is

    this.ready(function() {
      if (method in middleware.allowedSetters) {
        return middleware.set(this.middleware_, this.tech_, method, arg);

      } else if (method in middleware.allowedMediators) {
        return middleware.mediate(this.middleware_, this.tech_, method, arg);
      }

      try {
        if (this.tech_) {
          this.tech_[method](arg);
        }
      } catch (e) {
        log(e);
        throw e;
      }
    }, true);
  }

  /**
   * Get calls can't wait for the tech, and sometimes don't need to.
   *
   * @param {string} method
   *        Tech method
   *
   * @return {Function|undefined}
   *         the method or undefined
   *
   * @private
   */
  techGet_(method) {
    if (!this.tech_ || !this.tech_.isReady_) {
      return;
    }

    if (method in middleware.allowedGetters) {
      return middleware.get(this.middleware_, this.tech_, method);

    } else if (method in middleware.allowedMediators) {
      return middleware.mediate(this.middleware_, this.tech_, method);
    }

    // Flash likes to die and reload when you hide or reposition it.
    // In these cases the object methods go away and we get errors.
    // When that happens we'll catch the errors and inform tech that it's not ready any more.
    try {
      return this.tech_[method]();
    } catch (e) {

      // When building additional tech libs, an expected method may not be defined yet
      if (this.tech_[method] === undefined) {
        log(`Video.js: ${method} method not defined for ${this.techName_} playback technology.`, e);
        throw e;
      }

      // When a method isn't available on the object it throws a TypeError
      if (e.name === 'TypeError') {
        log(`Video.js: ${method} unavailable on ${this.techName_} playback technology element.`, e);
        this.tech_.isReady_ = false;
        throw e;
      }

      // If error unknown, just log and throw
      log(e);
      throw e;
    }
  }

  /**
   * Attempt to begin playback at the first opportunity.
   *
   * @return {Promise|undefined}
   *         Returns a `Promise` only if the browser returns one and the player
   *         is ready to begin playback. For some browsers and all non-ready
   *         situations, this will return `undefined`.
   */
  play() {

    // If this is called while we have a play queued up on a loadstart, remove
    // that listener to avoid getting in a potentially bad state.
    if (this.playOnLoadstart_) {
      this.off('loadstart', this.playOnLoadstart_);
    }

    // If the player/tech is not ready, queue up another call to `play()` for
    // when it is. This will loop back into this method for another attempt at
    // playback when the tech is ready.
    if (!this.isReady_) {

      // Bail out if we're already waiting for `ready`!
      if (this.playWaitingForReady_) {
        return;
      }

      this.playWaitingForReady_ = true;
      this.ready(() => {
        this.playWaitingForReady_ = false;
        silencePromise(this.play());
      });

    // If the player/tech is ready and we have a source, we can attempt playback.
    } else if (!this.changingSrc_ && (this.src() || this.currentSrc())) {
      return this.techGet_('play');

    // If the tech is ready, but we do not have a source, we'll need to wait
    // for both the `ready` and a `loadstart` when the source is finally
    // resolved by middleware and set on the player.
    //
    // This can happen if `play()` is called while changing sources or before
    // one has been set on the player.
    } else {

      this.playOnLoadstart_ = () => {
        this.playOnLoadstart_ = null;
        silencePromise(this.play());
      };

      this.one('loadstart', this.playOnLoadstart_);
    }
  }

  /**
   * Pause the video playback
   *
   * @return {Player}
   *         A reference to the player object this function was called on
   */
  pause() {
    this.techCall_('pause');
  }

  /**
   * Check if the player is paused or has yet to play
   *
   * @return {boolean}
   *         - false: if the media is currently playing
   *         - true: if media is not currently playing
   */
  paused() {
    // The initial state of paused should be true (in Safari it's actually false)
    return (this.techGet_('paused') === false) ? false : true;
  }

  /**
   * Get a TimeRange object representing the current ranges of time that the user
   * has played.
   *
   * @return {TimeRange}
   *         A time range object that represents all the increments of time that have
   *         been played.
   */
  played() {
    return this.techGet_('played') || createTimeRange(0, 0);
  }

  /**
   * Returns whether or not the user is "scrubbing". Scrubbing is
   * when the user has clicked the progress bar handle and is
   * dragging it along the progress bar.
   *
   * @param {boolean} [isScrubbing]
   *        whether the user is or is not scrubbing
   *
   * @return {boolean}
   *         The value of scrubbing when getting
   */
  scrubbing(isScrubbing) {
    if (typeof isScrubbing === 'undefined') {
      return this.scrubbing_;
    }
    this.scrubbing_ = !!isScrubbing;

    if (isScrubbing) {
      this.addClass('vjs-scrubbing');
    } else {
      this.removeClass('vjs-scrubbing');
    }
  }

  /**
   * Get or set the current time (in seconds)
   *
   * @param {number|string} [seconds]
   *        The time to seek to in seconds
   *
   * @return {number}
   *         - the current time in seconds when getting
   */
  currentTime(seconds) {
    if (typeof seconds !== 'undefined') {
      if (seconds < 0) {
        seconds = 0;
      }
      this.techCall_('setCurrentTime', seconds);
      return;
    }

    // cache last currentTime and return. default to 0 seconds
    //
    // Caching the currentTime is meant to prevent a massive amount of reads on the tech's
    // currentTime when scrubbing, but may not provide much performance benefit afterall.
    // Should be tested. Also something has to read the actual current time or the cache will
    // never get updated.
    this.cache_.currentTime = (this.techGet_('currentTime') || 0);
    return this.cache_.currentTime;
  }

  /**
   * Normally gets the length in time of the video in seconds;
   * in all but the rarest use cases an argument will NOT be passed to the method
   *
   * > **NOTE**: The video must have started loading before the duration can be
   * known, and in the case of Flash, may not be known until the video starts
   * playing.
   *
   * @fires Player#durationchange
   *
   * @param {number} [seconds]
   *        The duration of the video to set in seconds
   *
   * @return {number}
   *         - The duration of the video in seconds when getting
   */
  duration(seconds) {
    if (seconds === undefined) {
      // return NaN if the duration is not known
      return this.cache_.duration !== undefined ? this.cache_.duration : NaN;
    }

    seconds = parseFloat(seconds);

    // Standardize on Infinity for signaling video is live
    if (seconds < 0) {
      seconds = Infinity;
    }

    if (seconds !== this.cache_.duration) {
      // Cache the last set value for optimized scrubbing (esp. Flash)
      this.cache_.duration = seconds;

      if (seconds === Infinity) {
        this.addClass('vjs-live');
      } else {
        this.removeClass('vjs-live');
      }
      /**
       * @event Player#durationchange
       * @type {EventTarget~Event}
       */
      this.trigger('durationchange');
    }
  }

  /**
   * Calculates how much time is left in the video. Not part
   * of the native video API.
   *
   * @return {number}
   *         The time remaining in seconds
   */
  remainingTime() {
    return this.duration() - this.currentTime();
  }

  /**
   * A remaining time function that is intented to be used when
   * the time is to be displayed directly to the user.
   *
   * @return {number}
   *         The rounded time remaining in seconds
   */
  remainingTimeDisplay() {
    return Math.floor(this.duration()) - Math.floor(this.currentTime());
  }

  //
  // Kind of like an array of portions of the video that have been downloaded.

  /**
   * Get a TimeRange object with an array of the times of the video
   * that have been downloaded. If you just want the percent of the
   * video that's been downloaded, use bufferedPercent.
   *
   * @see [Buffered Spec]{@link http://dev.w3.org/html5/spec/video.html#dom-media-buffered}
   *
   * @return {TimeRange}
   *         A mock TimeRange object (following HTML spec)
   */
  buffered() {
    let buffered = this.techGet_('buffered');

    if (!buffered || !buffered.length) {
      buffered = createTimeRange(0, 0);
    }

    return buffered;
  }

  /**
   * Get the percent (as a decimal) of the video that's been downloaded.
   * This method is not a part of the native HTML video API.
   *
   * @return {number}
   *         A decimal between 0 and 1 representing the percent
   *         that is buffered 0 being 0% and 1 being 100%
   */
  bufferedPercent() {
    return bufferedPercent(this.buffered(), this.duration());
  }

  /**
   * Get the ending time of the last buffered time range
   * This is used in the progress bar to encapsulate all time ranges.
   *
   * @return {number}
   *         The end of the last buffered time range
   */
  bufferedEnd() {
    const buffered = this.buffered();
    const duration = this.duration();
    let end = buffered.end(buffered.length - 1);

    if (end > duration) {
      end = duration;
    }

    return end;
  }

  /**
   * Get or set the current volume of the media
   *
   * @param  {number} [percentAsDecimal]
   *         The new volume as a decimal percent:
   *         - 0 is muted/0%/off
   *         - 1.0 is 100%/full
   *         - 0.5 is half volume or 50%
   *
   * @return {number}
   *         The current volume as a percent when getting
   */
  volume(percentAsDecimal) {
    let vol;

    if (percentAsDecimal !== undefined) {
      // Force value to between 0 and 1
      vol = Math.max(0, Math.min(1, parseFloat(percentAsDecimal)));
      this.cache_.volume = vol;
      this.techCall_('setVolume', vol);

      if (vol > 0) {
        this.lastVolume_(vol);
      }

      return;
    }

    // Default to 1 when returning current volume.
    vol = parseFloat(this.techGet_('volume'));
    return (isNaN(vol)) ? 1 : vol;
  }

  /**
   * Get the current muted state, or turn mute on or off
   *
   * @param {boolean} [muted]
   *        - true to mute
   *        - false to unmute
   *
   * @return {boolean}
   *         - true if mute is on and getting
   *         - false if mute is off and getting
   */
  muted(muted) {
    if (muted !== undefined) {
      this.techCall_('setMuted', muted);
      return;
    }
    return this.techGet_('muted') || false;
  }

  /**
   * Get the current defaultMuted state, or turn defaultMuted on or off. defaultMuted
   * indicates the state of muted on initial playback.
   *
   * ```js
   *   var myPlayer = videojs('some-player-id');
   *
   *   myPlayer.src("http://www.example.com/path/to/video.mp4");
   *
   *   // get, should be false
   *   console.log(myPlayer.defaultMuted());
   *   // set to true
   *   myPlayer.defaultMuted(true);
   *   // get should be true
   *   console.log(myPlayer.defaultMuted());
   * ```
   *
   * @param {boolean} [defaultMuted]
   *        - true to mute
   *        - false to unmute
   *
   * @return {boolean|Player}
   *         - true if defaultMuted is on and getting
   *         - false if defaultMuted is off and getting
   *         - A reference to the current player when setting
   */
  defaultMuted(defaultMuted) {
    if (defaultMuted !== undefined) {
      return this.techCall_('setDefaultMuted', defaultMuted);
    }
    return this.techGet_('defaultMuted') || false;
  }

  /**
   * Get the last volume, or set it
   *
   * @param  {number} [percentAsDecimal]
   *         The new last volume as a decimal percent:
   *         - 0 is muted/0%/off
   *         - 1.0 is 100%/full
   *         - 0.5 is half volume or 50%
   *
   * @return {number}
   *         the current value of lastVolume as a percent when getting
   *
   * @private
   */
  lastVolume_(percentAsDecimal) {
    if (percentAsDecimal !== undefined && percentAsDecimal !== 0) {
      this.cache_.lastVolume = percentAsDecimal;
      return;
    }
    return this.cache_.lastVolume;
  }

  /**
   * Check if current tech can support native fullscreen
   * (e.g. with built in controls like iOS, so not our flash swf)
   *
   * @return {boolean}
   *         if native fullscreen is supported
   */
  supportsFullScreen() {
    return this.techGet_('supportsFullScreen') || false;
  }

  /**
   * Check if the player is in fullscreen mode or tell the player that it
   * is or is not in fullscreen mode.
   *
   * > NOTE: As of the latest HTML5 spec, isFullscreen is no longer an official
   * property and instead document.fullscreenElement is used. But isFullscreen is
   * still a valuable property for internal player workings.
   *
   * @param  {boolean} [isFS]
   *         Set the players current fullscreen state
   *
   * @return {boolean}
   *         - true if fullscreen is on and getting
   *         - false if fullscreen is off and getting
   */
  isFullscreen(isFS) {
    if (isFS !== undefined) {
      this.isFullscreen_ = !!isFS;
      return;
    }
    return !!this.isFullscreen_;
  }

  /**
   * Increase the size of the video to full screen
   * In some browsers, full screen is not supported natively, so it enters
   * "full window mode", where the video fills the browser window.
   * In browsers and devices that support native full screen, sometimes the
   * browser's default controls will be shown, and not the Video.js custom skin.
   * This includes most mobile devices (iOS, Android) and older versions of
   * Safari.
   *
   * @fires Player#fullscreenchange
   */
  requestFullscreen() {
    const fsApi = FullscreenApi;

    this.isFullscreen(true);

    if (fsApi.requestFullscreen) {
      // the browser supports going fullscreen at the element level so we can
      // take the controls fullscreen as well as the video

      // Trigger fullscreenchange event after change
      // We have to specifically add this each time, and remove
      // when canceling fullscreen. Otherwise if there's multiple
      // players on a page, they would all be reacting to the same fullscreen
      // events
      Events.on(document, fsApi.fullscreenchange, Fn.bind(this, function documentFullscreenChange(e) {
        this.isFullscreen(document[fsApi.fullscreenElement]);

        // If cancelling fullscreen, remove event listener.
        if (this.isFullscreen() === false) {
          Events.off(document, fsApi.fullscreenchange, documentFullscreenChange);
        }
        /**
         * @event Player#fullscreenchange
         * @type {EventTarget~Event}
         */
        this.trigger('fullscreenchange');
      }));

      this.el_[fsApi.requestFullscreen]();

    } else if (this.tech_.supportsFullScreen()) {
      // we can't take the video.js controls fullscreen but we can go fullscreen
      // with native controls
      this.techCall_('enterFullScreen');
    } else {
      // fullscreen isn't supported so we'll just stretch the video element to
      // fill the viewport
      this.enterFullWindow();
      /**
       * @event Player#fullscreenchange
       * @type {EventTarget~Event}
       */
      this.trigger('fullscreenchange');
    }
  }

  /**
   * Return the video to its normal size after having been in full screen mode
   *
   * @fires Player#fullscreenchange
   */
  exitFullscreen() {
    const fsApi = FullscreenApi;

    this.isFullscreen(false);

    // Check for browser element fullscreen support
    if (fsApi.requestFullscreen) {
      document[fsApi.exitFullscreen]();
    } else if (this.tech_.supportsFullScreen()) {
      this.techCall_('exitFullScreen');
    } else {
      this.exitFullWindow();
      /**
       * @event Player#fullscreenchange
       * @type {EventTarget~Event}
       */
      this.trigger('fullscreenchange');
    }
  }

  /**
   * When fullscreen isn't supported we can stretch the
   * video container to as wide as the browser will let us.
   *
   * @fires Player#enterFullWindow
   */
  enterFullWindow() {
    this.isFullWindow = true;

    // Storing original doc overflow value to return to when fullscreen is off
    this.docOrigOverflow = document.documentElement.style.overflow;

    // Add listener for esc key to exit fullscreen
    Events.on(document, 'keydown', Fn.bind(this, this.fullWindowOnEscKey));

    // Hide any scroll bars
    document.documentElement.style.overflow = 'hidden';

    // Apply fullscreen styles
    Dom.addClass(document.body, 'vjs-full-window');

    /**
     * @event Player#enterFullWindow
     * @type {EventTarget~Event}
     */
    this.trigger('enterFullWindow');
  }

  /**
   * Check for call to either exit full window or
   * full screen on ESC key
   *
   * @param {string} event
   *        Event to check for key press
   */
  fullWindowOnEscKey(event) {
    if (event.keyCode === 27) {
      if (this.isFullscreen() === true) {
        this.exitFullscreen();
      } else {
        this.exitFullWindow();
      }
    }
  }

  /**
   * Exit full window
   *
   * @fires Player#exitFullWindow
   */
  exitFullWindow() {
    this.isFullWindow = false;
    Events.off(document, 'keydown', this.fullWindowOnEscKey);

    // Unhide scroll bars.
    document.documentElement.style.overflow = this.docOrigOverflow;

    // Remove fullscreen styles
    Dom.removeClass(document.body, 'vjs-full-window');

    // Resize the box, controller, and poster to original sizes
    // this.positionAll();
    /**
     * @event Player#exitFullWindow
     * @type {EventTarget~Event}
     */
    this.trigger('exitFullWindow');
  }

  /**
   * Check whether the player can play a given mimetype
   *
   * @see https://www.w3.org/TR/2011/WD-html5-20110113/video.html#dom-navigator-canplaytype
   *
   * @param {string} type
   *        The mimetype to check
   *
   * @return {string}
   *         'probably', 'maybe', or '' (empty string)
   */
  canPlayType(type) {
    let can;

    // Loop through each playback technology in the options order
    for (let i = 0, j = this.options_.techOrder; i < j.length; i++) {
      const techName = j[i];
      let tech = Tech.getTech(techName);

      // Support old behavior of techs being registered as components.
      // Remove once that deprecated behavior is removed.
      if (!tech) {
        tech = Component.getComponent(techName);
      }

      // Check if the current tech is defined before continuing
      if (!tech) {
        log.error(`The "${techName}" tech is undefined. Skipped browser support check for that tech.`);
        continue;
      }

      // Check if the browser supports this technology
      if (tech.isSupported()) {
        can = tech.canPlayType(type);

        if (can) {
          return can;
        }
      }
    }

    return '';
  }

  /**
   * Select source based on tech-order or source-order
   * Uses source-order selection if `options.sourceOrder` is truthy. Otherwise,
   * defaults to tech-order selection
   *
   * @param {Array} sources
   *        The sources for a media asset
   *
   * @return {Object|boolean}
   *         Object of source and tech order or false
   */
  selectSource(sources) {
    // Get only the techs specified in `techOrder` that exist and are supported by the
    // current platform
    const techs =
      this.options_.techOrder
        .map((techName) => {
          return [techName, Tech.getTech(techName)];
        })
        .filter(([techName, tech]) => {
          // Check if the current tech is defined before continuing
          if (tech) {
            // Check if the browser supports this technology
            return tech.isSupported();
          }

          log.error(`The "${techName}" tech is undefined. Skipped browser support check for that tech.`);
          return false;
        });

    // Iterate over each `innerArray` element once per `outerArray` element and execute
    // `tester` with both. If `tester` returns a non-falsy value, exit early and return
    // that value.
    const findFirstPassingTechSourcePair = function(outerArray, innerArray, tester) {
      let found;

      outerArray.some((outerChoice) => {
        return innerArray.some((innerChoice) => {
          found = tester(outerChoice, innerChoice);

          if (found) {
            return true;
          }
        });
      });

      return found;
    };

    let foundSourceAndTech;
    const flip = (fn) => (a, b) => fn(b, a);
    const finder = ([techName, tech], source) => {
      if (tech.canPlaySource(source, this.options_[techName.toLowerCase()])) {
        return {source, tech: techName};
      }
    };

    // Depending on the truthiness of `options.sourceOrder`, we swap the order of techs and sources
    // to select from them based on their priority.
    if (this.options_.sourceOrder) {
      // Source-first ordering
      foundSourceAndTech = findFirstPassingTechSourcePair(sources, techs, flip(finder));
    } else {
      // Tech-first ordering
      foundSourceAndTech = findFirstPassingTechSourcePair(techs, sources, finder);
    }

    return foundSourceAndTech || false;
  }

  /**
   * Get or set the video source.
   *
   * @param {Tech~SourceObject|Tech~SourceObject[]|string} [source]
   *        A SourceObject, an array of SourceObjects, or a string referencing
   *        a URL to a media source. It is _highly recommended_ that an object
   *        or array of objects is used here, so that source selection
   *        algorithms can take the `type` into account.
   *
   *        If not provided, this method acts as a getter.
   *
   * @return {string|undefined}
   *         If the `source` argument is missing, returns the current source
   *         URL. Otherwise, returns nothing/undefined.
   */
  src(source) {
    // getter usage
    if (typeof source === 'undefined') {
      return this.cache_.src || '';
    }
    // filter out invalid sources and turn our source into
    // an array of source objects
    const sources = filterSource(source);

    // if a source was passed in then it is invalid because
    // it was filtered to a zero length Array. So we have to
    // show an error
    if (!sources.length) {
      this.setTimeout(function() {
        this.error({ code: 4, message: this.localize(this.options_.notSupportedMessage) });
      }, 0);
      return;
    }

    // intial sources
    this.changingSrc_ = true;

    this.cache_.sources = sources;
    this.updateSourceCaches_(sources[0]);

    // middlewareSource is the source after it has been changed by middleware
    middleware.setSource(this, sources[0], (middlewareSource, mws) => {
      this.middleware_ = mws;

      // since sourceSet is async we have to update the cache again after we select a source since
      // the source that is selected could be out of order from the cache update above this callback.
      this.cache_.sources = sources;
      this.updateSourceCaches_(middlewareSource);

      const err = this.src_(middlewareSource);

      if (err) {
        if (sources.length > 1) {
          return this.src(sources.slice(1));
        }

        this.changingSrc_ = false;

        // We need to wrap this in a timeout to give folks a chance to add error event handlers
        this.setTimeout(function() {
          this.error({ code: 4, message: this.localize(this.options_.notSupportedMessage) });
        }, 0);

        // we could not find an appropriate tech, but let's still notify the delegate that this is it
        // this needs a better comment about why this is needed
        this.triggerReady();

        return;
      }

      middleware.setTech(mws, this.tech_);
    });
  }

  /**
   * Set the source object on the tech, returns a boolean that indicates whether
   * there is a tech that can play the source or not
   *
   * @param {Tech~SourceObject} source
   *        The source object to set on the Tech
   *
   * @return {Boolean}
   *         - True if there is no Tech to playback this source
   *         - False otherwise
   *
   * @private
   */
  src_(source) {
    const sourceTech = this.selectSource([source]);

    if (!sourceTech) {
      return true;
    }

    if (!titleCaseEquals(sourceTech.tech, this.techName_)) {
      this.changingSrc_ = true;
      // load this technology with the chosen source
      this.loadTech_(sourceTech.tech, sourceTech.source);
      this.tech_.ready(() => {
        this.changingSrc_ = false;
      });
      return false;
    }

    // wait until the tech is ready to set the source
    // and set it synchronously if possible (#2326)
    this.ready(function() {

      // The setSource tech method was added with source handlers
      // so older techs won't support it
      // We need to check the direct prototype for the case where subclasses
      // of the tech do not support source handlers
      if (this.tech_.constructor.prototype.hasOwnProperty('setSource')) {
        this.techCall_('setSource', source);
      } else {
        this.techCall_('src', source.src);
      }

      this.changingSrc_ = false;
    }, true);

    return false;
  }

  /**
   * Begin loading the src data.
   */
  load() {
    this.techCall_('load');
  }

  /**
   * Reset the player. Loads the first tech in the techOrder,
   * and calls `reset` on the tech`.
   */
  reset() {
    this.loadTech_(this.options_.techOrder[0], null);
    this.techCall_('reset');
  }

  /**
   * Returns all of the current source objects.
   *
   * @return {Tech~SourceObject[]}
   *         The current source objects
   */
  currentSources() {
    const source = this.currentSource();
    const sources = [];

    // assume `{}` or `{ src }`
    if (Object.keys(source).length !== 0) {
      sources.push(source);
    }

    return this.cache_.sources || sources;
  }

  /**
   * Returns the current source object.
   *
   * @return {Tech~SourceObject}
   *         The current source object
   */
  currentSource() {
    return this.cache_.source || {};
  }

  /**
   * Returns the fully qualified URL of the current source value e.g. http://mysite.com/video.mp4
   * Can be used in conjunction with `currentType` to assist in rebuilding the current source object.
   *
   * @return {string}
   *         The current source
   */
  currentSrc() {
    return this.currentSource() && this.currentSource().src || '';
  }

  /**
   * Get the current source type e.g. video/mp4
   * This can allow you rebuild the current source object so that you could load the same
   * source and tech later
   *
   * @return {string}
   *         The source MIME type
   */
  currentType() {
    return this.currentSource() && this.currentSource().type || '';
  }

  /**
   * Get or set the preload attribute
   *
   * @param {boolean} [value]
   *        - true means that we should preload
   *        - false means that we should not preload
   *
   * @return {string}
   *         The preload attribute value when getting
   */
  preload(value) {
    if (value !== undefined) {
      this.techCall_('setPreload', value);
      this.options_.preload = value;
      return;
    }
    return this.techGet_('preload');
  }

  /**
   * Get or set the autoplay attribute.
   *
   * @param {boolean} [value]
   *        - true means that we should autoplay
   *        - false means that we should not autoplay
   *
   * @return {string}
   *         The current value of autoplay when getting
   */
  autoplay(value) {
    if (value !== undefined) {
      this.techCall_('setAutoplay', value);
      this.options_.autoplay = value;
      return;
    }
    return this.techGet_('autoplay', value);
  }

  /**
   * Set or unset the playsinline attribute.
   * Playsinline tells the browser that non-fullscreen playback is preferred.
   *
   * @param {boolean} [value]
   *        - true means that we should try to play inline by default
   *        - false means that we should use the browser's default playback mode,
   *          which in most cases is inline. iOS Safari is a notable exception
   *          and plays fullscreen by default.
   *
   * @return {string|Player}
   *         - the current value of playsinline
   *         - the player when setting
   *
   * @see [Spec]{@link https://html.spec.whatwg.org/#attr-video-playsinline}
   */
  playsinline(value) {
    if (value !== undefined) {
      this.techCall_('setPlaysinline', value);
      this.options_.playsinline = value;
      return this;
    }
    return this.techGet_('playsinline');
  }

  /**
   * Get or set the loop attribute on the video element.
   *
   * @param {boolean} [value]
   *        - true means that we should loop the video
   *        - false means that we should not loop the video
   *
   * @return {string}
   *         The current value of loop when getting
   */
  loop(value) {
    if (value !== undefined) {
      this.techCall_('setLoop', value);
      this.options_.loop = value;
      return;
    }
    return this.techGet_('loop');
  }

  /**
   * Get or set the poster image source url
   *
   * @fires Player#posterchange
   *
   * @param {string} [src]
   *        Poster image source URL
   *
   * @return {string}
   *         The current value of poster when getting
   */
  poster(src) {
    if (src === undefined) {
      return this.poster_;
    }

    // The correct way to remove a poster is to set as an empty string
    // other falsey values will throw errors
    if (!src) {
      src = '';
    }

    if (src === this.poster_) {
      return;
    }

    // update the internal poster variable
    this.poster_ = src;

    // update the tech's poster
    this.techCall_('setPoster', src);

    this.isPosterFromTech_ = false;

    // alert components that the poster has been set
    /**
     * This event fires when the poster image is changed on the player.
     *
     * @event Player#posterchange
     * @type {EventTarget~Event}
     */
    this.trigger('posterchange');
  }

  /**
   * Some techs (e.g. YouTube) can provide a poster source in an
   * asynchronous way. We want the poster component to use this
   * poster source so that it covers up the tech's controls.
   * (YouTube's play button). However we only want to use this
   * source if the player user hasn't set a poster through
   * the normal APIs.
   *
   * @fires Player#posterchange
   * @listens Tech#posterchange
   * @private
   */
  handleTechPosterChange_() {
    if ((!this.poster_ || this.options_.techCanOverridePoster) && this.tech_ && this.tech_.poster) {
      const newPoster = this.tech_.poster() || '';

      if (newPoster !== this.poster_) {
        this.poster_ = newPoster;
        this.isPosterFromTech_ = true;

        // Let components know the poster has changed
        this.trigger('posterchange');
      }
    }
  }

  /**
   * Get or set whether or not the controls are showing.
   *
   * @fires Player#controlsenabled
   *
   * @param {boolean} [bool]
   *        - true to turn controls on
   *        - false to turn controls off
   *
   * @return {boolean}
   *         The current value of controls when getting
   */
  controls(bool) {
    if (bool === undefined) {
      return !!this.controls_;
    }

    bool = !!bool;

    // Don't trigger a change event unless it actually changed
    if (this.controls_ === bool) {
      return;
    }

    this.controls_ = bool;

    if (this.usingNativeControls()) {
      this.techCall_('setControls', bool);
    }

    if (this.controls_) {
      this.removeClass('vjs-controls-disabled');
      this.addClass('vjs-controls-enabled');
      /**
       * @event Player#controlsenabled
       * @type {EventTarget~Event}
       */
      this.trigger('controlsenabled');
      if (!this.usingNativeControls()) {
        this.addTechControlsListeners_();
      }
    } else {
      this.removeClass('vjs-controls-enabled');
      this.addClass('vjs-controls-disabled');
      /**
       * @event Player#controlsdisabled
       * @type {EventTarget~Event}
       */
      this.trigger('controlsdisabled');
      if (!this.usingNativeControls()) {
        this.removeTechControlsListeners_();
      }
    }
  }

  /**
   * Toggle native controls on/off. Native controls are the controls built into
   * devices (e.g. default iPhone controls), Flash, or other techs
   * (e.g. Vimeo Controls)
   * **This should only be set by the current tech, because only the tech knows
   * if it can support native controls**
   *
   * @fires Player#usingnativecontrols
   * @fires Player#usingcustomcontrols
   *
   * @param {boolean} [bool]
   *        - true to turn native controls on
   *        - false to turn native controls off
   *
   * @return {boolean}
   *         The current value of native controls when getting
   */
  usingNativeControls(bool) {
    if (bool === undefined) {
      return !!this.usingNativeControls_;
    }

    bool = !!bool;

    // Don't trigger a change event unless it actually changed
    if (this.usingNativeControls_ === bool) {
      return;
    }

    this.usingNativeControls_ = bool;

    if (this.usingNativeControls_) {
      this.addClass('vjs-using-native-controls');

      /**
       * player is using the native device controls
       *
       * @event Player#usingnativecontrols
       * @type {EventTarget~Event}
       */
      this.trigger('usingnativecontrols');
    } else {
      this.removeClass('vjs-using-native-controls');

      /**
       * player is using the custom HTML controls
       *
       * @event Player#usingcustomcontrols
       * @type {EventTarget~Event}
       */
      this.trigger('usingcustomcontrols');
    }
  }

  /**
   * Set or get the current MediaError
   *
   * @fires Player#error
   *
   * @param  {MediaError|string|number} [err]
   *         A MediaError or a string/number to be turned
   *         into a MediaError
   *
   * @return {MediaError|null}
   *         The current MediaError when getting (or null)
   */
  error(err) {
    if (err === undefined) {
      return this.error_ || null;
    }

    // restoring to default
    if (err === null) {
      this.error_ = err;
      this.removeClass('vjs-error');
      if (this.errorDisplay) {
        this.errorDisplay.close();
      }
      return;
    }

    this.error_ = new MediaError(err);

    // add the vjs-error classname to the player
    this.addClass('vjs-error');

    // log the name of the error type and any message
    // IE11 logs "[object object]" and required you to expand message to see error object
    log.error(`(CODE:${this.error_.code} ${MediaError.errorTypes[this.error_.code]})`, this.error_.message, this.error_);

    /**
     * @event Player#error
     * @type {EventTarget~Event}
     */
    this.trigger('error');

    return;
  }

  /**
   * Report user activity
   *
   * @param {Object} event
   *        Event object
   */
  reportUserActivity(event) {
    this.userActivity_ = true;
  }

  /**
   * Get/set if user is active
   *
   * @fires Player#useractive
   * @fires Player#userinactive
   *
   * @param {boolean} [bool]
   *        - true if the user is active
   *        - false if the user is inactive
   *
   * @return {boolean}
   *         The current value of userActive when getting
   */
  userActive(bool) {
    if (bool === undefined) {
      return this.userActive_;
    }

    bool = !!bool;

    if (bool === this.userActive_) {
      return;
    }

    this.userActive_ = bool;

    if (this.userActive_) {
      this.userActivity_ = true;
      this.removeClass('vjs-user-inactive');
      this.addClass('vjs-user-active');
      /**
       * @event Player#useractive
       * @type {EventTarget~Event}
       */
      this.trigger('useractive');
      return;
    }

    // Chrome/Safari/IE have bugs where when you change the cursor it can
    // trigger a mousemove event. This causes an issue when you're hiding
    // the cursor when the user is inactive, and a mousemove signals user
    // activity. Making it impossible to go into inactive mode. Specifically
    // this happens in fullscreen when we really need to hide the cursor.
    //
    // When this gets resolved in ALL browsers it can be removed
    // https://code.google.com/p/chromium/issues/detail?id=103041
    if (this.tech_) {
      this.tech_.one('mousemove', function(e) {
        e.stopPropagation();
        e.preventDefault();
      });
    }

    this.userActivity_ = false;
    this.removeClass('vjs-user-active');
    this.addClass('vjs-user-inactive');
    /**
     * @event Player#userinactive
     * @type {EventTarget~Event}
     */
    this.trigger('userinactive');
  }

  /**
   * Listen for user activity based on timeout value
   *
   * @private
   */
  listenForUserActivity_() {
    let mouseInProgress;
    let lastMoveX;
    let lastMoveY;
    const handleActivity = Fn.bind(this, this.reportUserActivity);

    const handleMouseMove = function(e) {
      // #1068 - Prevent mousemove spamming
      // Chrome Bug: https://code.google.com/p/chromium/issues/detail?id=366970
      if (e.screenX !== lastMoveX || e.screenY !== lastMoveY) {
        lastMoveX = e.screenX;
        lastMoveY = e.screenY;
        handleActivity();
      }
    };

    const handleMouseDown = function() {
      handleActivity();
      // For as long as the they are touching the device or have their mouse down,
      // we consider them active even if they're not moving their finger or mouse.
      // So we want to continue to update that they are active
      this.clearInterval(mouseInProgress);
      // Setting userActivity=true now and setting the interval to the same time
      // as the activityCheck interval (250) should ensure we never miss the
      // next activityCheck
      mouseInProgress = this.setInterval(handleActivity, 250);
    };

    const handleMouseUp = function(event) {
      handleActivity();
      // Stop the interval that maintains activity if the mouse/touch is down
      this.clearInterval(mouseInProgress);
    };

    // Any mouse movement will be considered user activity
    this.on('mousedown', handleMouseDown);
    this.on('mousemove', handleMouseMove);
    this.on('mouseup', handleMouseUp);

    // Listen for keyboard navigation
    // Shouldn't need to use inProgress interval because of key repeat
    this.on('keydown', handleActivity);
    this.on('keyup', handleActivity);

    // Run an interval every 250 milliseconds instead of stuffing everything into
    // the mousemove/touchmove function itself, to prevent performance degradation.
    // `this.reportUserActivity` simply sets this.userActivity_ to true, which
    // then gets picked up by this loop
    // http://ejohn.org/blog/learning-from-twitter/
    let inactivityTimeout;

    this.setInterval(function() {
      // Check to see if mouse/touch activity has happened
      if (!this.userActivity_) {
        return;
      }

      // Reset the activity tracker
      this.userActivity_ = false;

      // If the user state was inactive, set the state to active
      this.userActive(true);

      // Clear any existing inactivity timeout to start the timer over
      this.clearTimeout(inactivityTimeout);

      const timeout = this.options_.inactivityTimeout;

      if (timeout <= 0) {
        return;
      }

      // In <timeout> milliseconds, if no more activity has occurred the
      // user will be considered inactive
      inactivityTimeout = this.setTimeout(function() {
        // Protect against the case where the inactivityTimeout can trigger just
        // before the next user activity is picked up by the activity check loop
        // causing a flicker
        if (!this.userActivity_) {
          this.userActive(false);
        }
      }, timeout);

    }, 250);
  }

  /**
   * Gets or sets the current playback rate. A playback rate of
   * 1.0 represents normal speed and 0.5 would indicate half-speed
   * playback, for instance.
   *
   * @see https://html.spec.whatwg.org/multipage/embedded-content.html#dom-media-playbackrate
   *
   * @param {number} [rate]
   *       New playback rate to set.
   *
   * @return {number}
   *         The current playback rate when getting or 1.0
   */
  playbackRate(rate) {
    if (rate !== undefined) {
      // NOTE: this.cache_.lastPlaybackRate is set from the tech handler
      // that is registered above
      this.techCall_('setPlaybackRate', rate);
      return;
    }

    if (this.tech_ && this.tech_.featuresPlaybackRate) {
      return this.cache_.lastPlaybackRate || this.techGet_('playbackRate');
    }
    return 1.0;
  }

  /**
   * Gets or sets the current default playback rate. A default playback rate of
   * 1.0 represents normal speed and 0.5 would indicate half-speed playback, for instance.
   * defaultPlaybackRate will only represent what the initial playbackRate of a video was, not
   * not the current playbackRate.
   *
   * @see https://html.spec.whatwg.org/multipage/embedded-content.html#dom-media-defaultplaybackrate
   *
   * @param {number} [rate]
   *       New default playback rate to set.
   *
   * @return {number|Player}
   *         - The default playback rate when getting or 1.0
   *         - the player when setting
   */
  defaultPlaybackRate(rate) {
    if (rate !== undefined) {
      return this.techCall_('setDefaultPlaybackRate', rate);
    }

    if (this.tech_ && this.tech_.featuresPlaybackRate) {
      return this.techGet_('defaultPlaybackRate');
    }
    return 1.0;
  }

  /**
   * Gets or sets the audio flag
   *
   * @param {boolean} bool
   *        - true signals that this is an audio player
   *        - false signals that this is not an audio player
   *
   * @return {boolean}
   *         The current value of isAudio when getting
   */
  isAudio(bool) {
    if (bool !== undefined) {
      this.isAudio_ = !!bool;
      return;
    }

    return !!this.isAudio_;
  }

  /**
   * A helper method for adding a {@link TextTrack} to our
   * {@link TextTrackList}.
   *
   * In addition to the W3C settings we allow adding additional info through options.
   *
   * @see http://www.w3.org/html/wg/drafts/html/master/embedded-content-0.html#dom-media-addtexttrack
   *
   * @param {string} [kind]
   *        the kind of TextTrack you are adding
   *
   * @param {string} [label]
   *        the label to give the TextTrack label
   *
   * @param {string} [language]
   *        the language to set on the TextTrack
   *
   * @return {TextTrack|undefined}
   *         the TextTrack that was added or undefined
   *         if there is no tech
   */
  addTextTrack(kind, label, language) {
    if (this.tech_) {
      return this.tech_.addTextTrack(kind, label, language);
    }
  }

  /**
   * Create a remote {@link TextTrack} and an {@link HTMLTrackElement}. It will
   * automatically removed from the video element whenever the source changes, unless
   * manualCleanup is set to false.
   *
   * @param {Object} options
   *        Options to pass to {@link HTMLTrackElement} during creation. See
   *        {@link HTMLTrackElement} for object properties that you should use.
   *
   * @param {boolean} [manualCleanup=true] if set to false, the TextTrack will be
   *
   * @return {HtmlTrackElement}
   *         the HTMLTrackElement that was created and added
   *         to the HtmlTrackElementList and the remote
   *         TextTrackList
   *
   * @deprecated The default value of the "manualCleanup" parameter will default
   *             to "false" in upcoming versions of Video.js
   */
  addRemoteTextTrack(options, manualCleanup) {
    if (this.tech_) {
      return this.tech_.addRemoteTextTrack(options, manualCleanup);
    }
  }

  /**
   * Remove a remote {@link TextTrack} from the respective
   * {@link TextTrackList} and {@link HtmlTrackElementList}.
   *
   * @param {Object} track
   *        Remote {@link TextTrack} to remove
   *
   * @return {undefined}
   *         does not return anything
   */
  removeRemoteTextTrack({track = arguments[0]} = {}) {
    // destructure the input into an object with a track argument, defaulting to arguments[0]
    // default the whole argument to an empty object if nothing was passed in

    if (this.tech_) {
      return this.tech_.removeRemoteTextTrack(track);
    }
  }

  /**
   * Gets available media playback quality metrics as specified by the W3C's Media
   * Playback Quality API.
   *
   * @see [Spec]{@link https://wicg.github.io/media-playback-quality}
   *
   * @return {Object|undefined}
   *         An object with supported media playback quality metrics or undefined if there
   *         is no tech or the tech does not support it.
   */
  getVideoPlaybackQuality() {
    return this.techGet_('getVideoPlaybackQuality');
  }

  /**
   * Get video width
   *
   * @return {number}
   *         current video width
   */
  videoWidth() {
    return this.tech_ && this.tech_.videoWidth && this.tech_.videoWidth() || 0;
  }

  /**
   * Get video height
   *
   * @return {number}
   *         current video height
   */
  videoHeight() {
    return this.tech_ && this.tech_.videoHeight && this.tech_.videoHeight() || 0;
  }

  /**
   * The player's language code
   * NOTE: The language should be set in the player options if you want the
   * the controls to be built with a specific language. Changing the language
   * later will not update controls text.
   *
   * @param {string} [code]
   *        the language code to set the player to
   *
   * @return {string}
   *         The current language code when getting
   */
  language(code) {
    if (code === undefined) {
      return this.language_;
    }

    this.language_ = String(code).toLowerCase();
  }

  /**
   * Get the player's language dictionary
   * Merge every time, because a newly added plugin might call videojs.addLanguage() at any time
   * Languages specified directly in the player options have precedence
   *
   * @return {Array}
   *         An array of of supported languages
   */
  languages() {
    return mergeOptions(Player.prototype.options_.languages, this.languages_);
  }

  /**
   * returns a JavaScript object reperesenting the current track
   * information. **DOES not return it as JSON**
   *
   * @return {Object}
   *         Object representing the current of track info
   */
  toJSON() {
    const options = mergeOptions(this.options_);
    const tracks = options.tracks;

    options.tracks = [];

    for (let i = 0; i < tracks.length; i++) {
      let track = tracks[i];

      // deep merge tracks and null out player so no circular references
      track = mergeOptions(track);
      track.player = undefined;
      options.tracks[i] = track;
    }

    return options;
  }

  /**
   * Creates a simple modal dialog (an instance of the {@link ModalDialog}
   * component) that immediately overlays the player with arbitrary
   * content and removes itself when closed.
   *
   * @param {string|Function|Element|Array|null} content
   *        Same as {@link ModalDialog#content}'s param of the same name.
   *        The most straight-forward usage is to provide a string or DOM
   *        element.
   *
   * @param {Object} [options]
   *        Extra options which will be passed on to the {@link ModalDialog}.
   *
   * @return {ModalDialog}
   *         the {@link ModalDialog} that was created
   */
  createModal(content, options) {
    options = options || {};
    options.content = content || '';

    const modal = new ModalDialog(this, options);

    this.addChild(modal);
    modal.on('dispose', () => {
      this.removeChild(modal);
    });

    modal.open();
    return modal;
  }

  /**
   * Gets tag settings
   *
   * @param {Element} tag
   *        The player tag
   *
   * @return {Object}
   *         An object containing all of the settings
   *         for a player tag
   */
  static getTagSettings(tag) {
    const baseOptions = {
      sources: [],
      tracks: []
    };

    const tagOptions = Dom.getAttributes(tag);
    const dataSetup = tagOptions['data-setup'];

    if (Dom.hasClass(tag, 'vjs-fluid')) {
      tagOptions.fluid = true;
    }

    // Check if data-setup attr exists.
    if (dataSetup !== null) {
      // Parse options JSON
      // If empty string, make it a parsable json object.
      const [err, data] = safeParseTuple(dataSetup || '{}');

      if (err) {
        log.error(err);
      }
      assign(tagOptions, data);
    }

    assign(baseOptions, tagOptions);

    // Get tag children settings
    if (tag.hasChildNodes()) {
      const children = tag.childNodes;

      for (let i = 0, j = children.length; i < j; i++) {
        const child = children[i];
        // Change case needed: http://ejohn.org/blog/nodename-case-sensitivity/
        const childName = child.nodeName.toLowerCase();

        if (childName === 'source') {
          baseOptions.sources.push(Dom.getAttributes(child));
        } else if (childName === 'track') {
          baseOptions.tracks.push(Dom.getAttributes(child));
        }
      }
    }

    return baseOptions;
  }

  /**
   * Determine whether or not flexbox is supported
   *
   * @return {boolean}
   *         - true if flexbox is supported
   *         - false if flexbox is not supported
   */
  flexNotSupported_() {
    const elem = document.createElement('i');

    // Note: We don't actually use flexBasis (or flexOrder), but it's one of the more
    // common flex features that we can rely on when checking for flex support.
    return !('flexBasis' in elem.style ||
            'webkitFlexBasis' in elem.style ||
            'mozFlexBasis' in elem.style ||
            'msFlexBasis' in elem.style ||
            // IE10-specific (2012 flex spec), available for completeness
            'msFlexOrder' in elem.style);
  }
}

/**
 * Get the {@link VideoTrackList}
 * @link https://html.spec.whatwg.org/multipage/embedded-content.html#videotracklist
 *
 * @return {VideoTrackList}
 *         the current video track list
 *
 * @method Player.prototype.videoTracks
 */

/**
 * Get the {@link AudioTrackList}
 * @link https://html.spec.whatwg.org/multipage/embedded-content.html#audiotracklist
 *
 * @return {AudioTrackList}
 *         the current audio track list
 *
 * @method Player.prototype.audioTracks
 */

/**
 * Get the {@link TextTrackList}
 *
 * @link http://www.w3.org/html/wg/drafts/html/master/embedded-content-0.html#dom-media-texttracks
 *
 * @return {TextTrackList}
 *         the current text track list
 *
 * @method Player.prototype.textTracks
 */

/**
 * Get the remote {@link TextTrackList}
 *
 * @return {TextTrackList}
 *         The current remote text track list
 *
 * @method Player.prototype.remoteTextTracks
 */

/**
 * Get the remote {@link HtmlTrackElementList} tracks.
 *
 * @return {HtmlTrackElementList}
 *         The current remote text track element list
 *
 * @method Player.prototype.remoteTextTrackEls
 */

TRACK_TYPES.names.forEach(function(name) {
  const props = TRACK_TYPES[name];

  Player.prototype[props.getterName] = function() {
    if (this.tech_) {
      return this.tech_[props.getterName]();
    }

    // if we have not yet loadTech_, we create {video,audio,text}Tracks_
    // these will be passed to the tech during loading
    this[props.privateName] = this[props.privateName] || new props.ListClass();
    return this[props.privateName];
  };
});

/**
 * Global player list
 *
 * @type {Object}
 */
Player.players = {};

const navigator = window.navigator;

/*
 * Player instance options, surfaced using options
 * options = Player.prototype.options_
 * Make changes in options, not here.
 *
 * @type {Object}
 * @private
 */
Player.prototype.options_ = {
  // Default order of fallback technology
  techOrder: Tech.defaultTechOrder_,

  html5: {},
  flash: {},

  // default inactivity timeout
  inactivityTimeout: 2000,

  // default playback rates
  playbackRates: [],
  // Add playback rate selection by adding rates
  // 'playbackRates': [0.5, 1, 1.5, 2],

  // Included control sets
  children: [
    'mediaLoader',
    'posterImage',
    'textTrackDisplay',
    'loadingSpinner',
    'bigPlayButton',
    'controlBar',
    'errorDisplay',
    'textTrackSettings',
    'resizeManager'
  ],

  language: navigator && (navigator.languages && navigator.languages[0] || navigator.userLanguage || navigator.language) || 'en',

  // locales and their language translations
  languages: {},

  // Default message to show when a video cannot be played.
  notSupportedMessage: 'No compatible source was found for this media.'
};

[
  /**
   * Returns whether or not the player is in the "ended" state.
   *
   * @return {Boolean} True if the player is in the ended state, false if not.
   * @method Player#ended
   */
  'ended',
  /**
   * Returns whether or not the player is in the "seeking" state.
   *
   * @return {Boolean} True if the player is in the seeking state, false if not.
   * @method Player#seeking
   */
  'seeking',
  /**
   * Returns the TimeRanges of the media that are currently available
   * for seeking to.
   *
   * @return {TimeRanges} the seekable intervals of the media timeline
   * @method Player#seekable
   */
  'seekable',
  /**
   * Returns the current state of network activity for the element, from
   * the codes in the list below.
   * - NETWORK_EMPTY (numeric value 0)
   *   The element has not yet been initialised. All attributes are in
   *   their initial states.
   * - NETWORK_IDLE (numeric value 1)
   *   The element's resource selection algorithm is active and has
   *   selected a resource, but it is not actually using the network at
   *   this time.
   * - NETWORK_LOADING (numeric value 2)
   *   The user agent is actively trying to download data.
   * - NETWORK_NO_SOURCE (numeric value 3)
   *   The element's resource selection algorithm is active, but it has
   *   not yet found a resource to use.
   *
   * @see https://html.spec.whatwg.org/multipage/embedded-content.html#network-states
   * @return {number} the current network activity state
   * @method Player#networkState
   */
  'networkState',
  /**
   * Returns a value that expresses the current state of the element
   * with respect to rendering the current playback position, from the
   * codes in the list below.
   * - HAVE_NOTHING (numeric value 0)
   *   No information regarding the media resource is available.
   * - HAVE_METADATA (numeric value 1)
   *   Enough of the resource has been obtained that the duration of the
   *   resource is available.
   * - HAVE_CURRENT_DATA (numeric value 2)
   *   Data for the immediate current playback position is available.
   * - HAVE_FUTURE_DATA (numeric value 3)
   *   Data for the immediate current playback position is available, as
   *   well as enough data for the user agent to advance the current
   *   playback position in the direction of playback.
   * - HAVE_ENOUGH_DATA (numeric value 4)
   *   The user agent estimates that enough data is available for
   *   playback to proceed uninterrupted.
   *
   * @see https://html.spec.whatwg.org/multipage/embedded-content.html#dom-media-readystate
   * @return {number} the current playback rendering state
   * @method Player#readyState
   */
  'readyState'
].forEach(function(fn) {
  Player.prototype[fn] = function() {
    return this.techGet_(fn);
  };
});

TECH_EVENTS_RETRIGGER.forEach(function(event) {
  Player.prototype[`handleTech${toTitleCase(event)}_`] = function() {
    return this.trigger(event);
  };
});

/**
 * Fired when the player has initial duration and dimension information
 *
 * @event Player#loadedmetadata
 * @type {EventTarget~Event}
 */

/**
 * Fired when the player has downloaded data at the current playback position
 *
 * @event Player#loadeddata
 * @type {EventTarget~Event}
 */

/**
 * Fired when the current playback position has changed *
 * During playback this is fired every 15-250 milliseconds, depending on the
 * playback technology in use.
 *
 * @event Player#timeupdate
 * @type {EventTarget~Event}
 */

/**
 * Fired when the volume changes
 *
 * @event Player#volumechange
 * @type {EventTarget~Event}
 */

/**
 * Reports whether or not a player has a plugin available.
 *
 * This does not report whether or not the plugin has ever been initialized
 * on this player. For that, [usingPlugin]{@link Player#usingPlugin}.
 *
 * @method Player#hasPlugin
 * @param  {string}  name
 *         The name of a plugin.
 *
 * @return {boolean}
 *         Whether or not this player has the requested plugin available.
 */

/**
 * Reports whether or not a player is using a plugin by name.
 *
 * For basic plugins, this only reports whether the plugin has _ever_ been
 * initialized on this player.
 *
 * @method Player#usingPlugin
 * @param  {string} name
 *         The name of a plugin.
 *
 * @return {boolean}
 *         Whether or not this player is using the requested plugin.
 */

Component.registerComponent('Player', Player);
export default Player;<|MERGE_RESOLUTION|>--- conflicted
+++ resolved
@@ -1641,14 +1641,13 @@
       return;
     }
 
-<<<<<<< HEAD
     const self = this;
 
     // wait for a bit before handling a single click
     // in case a second click occurs
     this.clickCounter_.push(setTimeout(function() {
       if (self.paused()) {
-        self.play();
+        silencePromise(self.play());
       } else {
         self.pause();
       }
@@ -1667,12 +1666,6 @@
   handleTechDoubleClick_(event) {
     if (!this.controls_) {
       return;
-=======
-    if (this.paused()) {
-      silencePromise(this.play());
-    } else {
-      this.pause();
->>>>>>> a29156ca
     }
 
     const inAllowedEls = Array.prototype.some.call(
