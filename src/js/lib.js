var hasOwnProp = Object.prototype.hasOwnProperty;

/**
 * Creates an element and applies properties.
 * @param  {String=} tagName    Name of tag to be created.
 * @param  {Object=} properties Element properties to be applied.
 * @return {Element}
 * @private
 */
vjs.createEl = function(tagName, properties){
  var el, propName;

  el = document.createElement(tagName || 'div');

  for (propName in properties){
    if (hasOwnProp.call(properties, propName)) {
      //el[propName] = properties[propName];
      // Not remembering why we were checking for dash
      // but using setAttribute means you have to use getAttribute

      // The check for dash checks for the aria-* attributes, like aria-label, aria-valuemin.
      // The additional check for "role" is because the default method for adding attributes does not
      // add the attribute "role". My guess is because it's not a valid attribute in some namespaces, although
      // browsers handle the attribute just fine. The W3C allows for aria-* attributes to be used in pre-HTML5 docs.
      // http://www.w3.org/TR/wai-aria-primer/#ariahtml. Using setAttribute gets around this problem.

       if (propName.indexOf('aria-') !== -1 || propName=='role') {
         el.setAttribute(propName, properties[propName]);
       } else {
         el[propName] = properties[propName];
       }
    }
  }
  return el;
};

/**
 * Uppercase the first letter of a string
 * @param  {String} string String to be uppercased
 * @return {String}
 * @private
 */
vjs.capitalize = function(string){
  return string.charAt(0).toUpperCase() + string.slice(1);
};

/**
 * Object functions container
 * @type {Object}
 * @private
 */
vjs.obj = {};

/**
 * Object.create shim for prototypal inheritance
 *
 * https://developer.mozilla.org/en-US/docs/JavaScript/Reference/Global_Objects/Object/create
 *
 * @function
 * @param  {Object}   obj Object to use as prototype
 * @private
 */
vjs.obj.create = Object.create || function(obj){
  //Create a new function called 'F' which is just an empty object.
  function F() {}

  //the prototype of the 'F' function should point to the
  //parameter of the anonymous function.
  F.prototype = obj;

  //create a new constructor function based off of the 'F' function.
  return new F();
};

/**
 * Loop through each property in an object and call a function
 * whose arguments are (key,value)
 * @param  {Object}   obj Object of properties
 * @param  {Function} fn  Function to be called on each property.
 * @this {*}
 * @private
 */
vjs.obj.each = function(obj, fn, context){
  for (var key in obj) {
    if (hasOwnProp.call(obj, key)) {
      fn.call(context || this, key, obj[key]);
    }
  }
};

/**
 * Merge two objects together and return the original.
 * @param  {Object} obj1
 * @param  {Object} obj2
 * @return {Object}
 * @private
 */
vjs.obj.merge = function(obj1, obj2){
  if (!obj2) { return obj1; }
  for (var key in obj2){
    if (hasOwnProp.call(obj2, key)) {
      obj1[key] = obj2[key];
    }
  }
  return obj1;
};

/**
 * Merge two objects, and merge any properties that are objects
 * instead of just overwriting one. Uses to merge options hashes
 * where deeper default settings are important.
 * @param  {Object} obj1 Object to override
 * @param  {Object} obj2 Overriding object
 * @return {Object}      New object. Obj1 and Obj2 will be untouched.
 * @private
 */
vjs.obj.deepMerge = function(obj1, obj2){
  var key, val1, val2;

  // make a copy of obj1 so we're not ovewriting original values.
  // like prototype.options_ and all sub options objects
  obj1 = vjs.obj.copy(obj1);

  for (key in obj2){
    if (hasOwnProp.call(obj2, key)) {
      val1 = obj1[key];
      val2 = obj2[key];

      // Check if both properties are pure objects and do a deep merge if so
      if (vjs.obj.isPlain(val1) && vjs.obj.isPlain(val2)) {
        obj1[key] = vjs.obj.deepMerge(val1, val2);
      } else {
        obj1[key] = obj2[key];
      }
    }
  }
  return obj1;
};

/**
 * Make a copy of the supplied object
 * @param  {Object} obj Object to copy
 * @return {Object}     Copy of object
 * @private
 */
vjs.obj.copy = function(obj){
  return vjs.obj.merge({}, obj);
};

/**
 * Check if an object is plain, and not a dom node or any object sub-instance
 * @param  {Object} obj Object to check
 * @return {Boolean}     True if plain, false otherwise
 * @private
 */
vjs.obj.isPlain = function(obj){
  return !!obj
    && typeof obj === 'object'
    && obj.toString() === '[object Object]'
    && obj.constructor === Object;
};

/**
 * Bind (a.k.a proxy or Context). A simple method for changing the context of a function
   It also stores a unique id on the function so it can be easily removed from events
 * @param  {*}   context The object to bind as scope
 * @param  {Function} fn      The function to be bound to a scope
 * @param  {Number=}   uid     An optional unique ID for the function to be set
 * @return {Function}
 * @private
 */
vjs.bind = function(context, fn, uid) {
  // Make sure the function has a unique ID
  if (!fn.guid) { fn.guid = vjs.guid++; }

  // Create the new function that changes the context
  var ret = function() {
    return fn.apply(context, arguments);
  };

  // Allow for the ability to individualize this function
  // Needed in the case where multiple objects might share the same prototype
  // IF both items add an event listener with the same function, then you try to remove just one
  // it will remove both because they both have the same guid.
  // when using this, you need to use the bind method when you remove the listener as well.
  // currently used in text tracks
  ret.guid = (uid) ? uid + '_' + fn.guid : fn.guid;

  return ret;
};

/**
 * Element Data Store. Allows for binding data to an element without putting it directly on the element.
 * Ex. Event listneres are stored here.
 * (also from jsninja.com, slightly modified and updated for closure compiler)
 * @type {Object}
 * @private
 */
vjs.cache = {};

/**
 * Unique ID for an element or function
 * @type {Number}
 * @private
 */
vjs.guid = 1;

/**
 * Unique attribute name to store an element's guid in
 * @type {String}
 * @constant
 * @private
 */
vjs.expando = 'vdata' + (new Date()).getTime();

/**
 * Returns the cache object where data for an element is stored
 * @param  {Element} el Element to store data for.
 * @return {Object}
 * @private
 */
vjs.getData = function(el){
  var id = el[vjs.expando];
  if (!id) {
    id = el[vjs.expando] = vjs.guid++;
    vjs.cache[id] = {};
  }
  return vjs.cache[id];
};

/**
 * Returns the cache object where data for an element is stored
 * @param  {Element} el Element to store data for.
 * @return {Object}
 * @private
 */
vjs.hasData = function(el){
  var id = el[vjs.expando];
  return !(!id || vjs.isEmpty(vjs.cache[id]));
};

/**
 * Delete data for the element from the cache and the guid attr from getElementById
 * @param  {Element} el Remove data for an element
 * @private
 */
vjs.removeData = function(el){
  var id = el[vjs.expando];
  if (!id) { return; }
  // Remove all stored data
  // Changed to = null
  // http://coding.smashingmagazine.com/2012/11/05/writing-fast-memory-efficient-javascript/
  // vjs.cache[id] = null;
  delete vjs.cache[id];

  // Remove the expando property from the DOM node
  try {
    delete el[vjs.expando];
  } catch(e) {
    if (el.removeAttribute) {
      el.removeAttribute(vjs.expando);
    } else {
      // IE doesn't appear to support removeAttribute on the document element
      el[vjs.expando] = null;
    }
  }
};

/**
 * Check if an object is empty
 * @param  {Object}  obj The object to check for emptiness
 * @return {Boolean}
 * @private
 */
vjs.isEmpty = function(obj) {
  for (var prop in obj) {
    // Inlude null properties as empty.
    if (obj[prop] !== null) {
      return false;
    }
  }
  return true;
};

/**
 * Add a CSS class name to an element
 * @param {Element} element    Element to add class name to
 * @param {String} classToAdd Classname to add
 * @private
 */
vjs.addClass = function(element, classToAdd){
  if ((' '+element.className+' ').indexOf(' '+classToAdd+' ') == -1) {
    element.className = element.className === '' ? classToAdd : element.className + ' ' + classToAdd;
  }
};

/**
 * Remove a CSS class name from an element
 * @param {Element} element    Element to remove from class name
 * @param {String} classToAdd Classname to remove
 * @private
 */
vjs.removeClass = function(element, classToRemove){
  var classNames, i;

  if (element.className.indexOf(classToRemove) == -1) { return; }

  classNames = element.className.split(' ');

  // no arr.indexOf in ie8, and we don't want to add a big shim
  for (i = classNames.length - 1; i >= 0; i--) {
    if (classNames[i] === classToRemove) {
      classNames.splice(i,1);
    }
  }

  element.className = classNames.join(' ');
};

/**
 * Element for testing browser HTML5 video capabilities
 * @type {Element}
 * @constant
 * @private
 */
vjs.TEST_VID = vjs.createEl('video');

/**
 * Useragent for browser testing.
 * @type {String}
 * @constant
 * @private
 */
vjs.USER_AGENT = navigator.userAgent;

/**
 * Device is an iPhone
 * @type {Boolean}
 * @constant
 * @private
 */
vjs.IS_IPHONE = (/iPhone/i).test(vjs.USER_AGENT);
vjs.IS_IPAD = (/iPad/i).test(vjs.USER_AGENT);
vjs.IS_IPOD = (/iPod/i).test(vjs.USER_AGENT);
vjs.IS_IOS = vjs.IS_IPHONE || vjs.IS_IPAD || vjs.IS_IPOD;

vjs.IOS_VERSION = (function(){
  var match = vjs.USER_AGENT.match(/OS (\d+)_/i);
  if (match && match[1]) { return match[1]; }
})();

vjs.IS_ANDROID = (/Android/i).test(vjs.USER_AGENT);
vjs.ANDROID_VERSION = (function() {
  // This matches Android Major.Minor.Patch versions
  // ANDROID_VERSION is Major.Minor as a Number, if Minor isn't available, then only Major is returned
  var match = vjs.USER_AGENT.match(/Android (\d+)(?:\.(\d+))?(?:\.(\d+))*/i),
    major,
    minor;

  if (!match) {
    return null;
  }

  major = match[1] && parseFloat(match[1]);
  minor = match[2] && parseFloat(match[2]);

  if (major && minor) {
    return parseFloat(match[1] + '.' + match[2]);
  } else if (major) {
    return major;
  } else {
    return null;
  }
})();
// Old Android is defined as Version older than 2.3, and requiring a webkit version of the android browser
vjs.IS_OLD_ANDROID = vjs.IS_ANDROID && (/webkit/i).test(vjs.USER_AGENT) && vjs.ANDROID_VERSION < 2.3;

vjs.IS_FIREFOX = (/Firefox/i).test(vjs.USER_AGENT);
vjs.IS_CHROME = (/Chrome/i).test(vjs.USER_AGENT);

vjs.TOUCH_ENABLED = !!(('ontouchstart' in window) || window.DocumentTouch && document instanceof window.DocumentTouch);

/**
 * Get an element's attribute values, as defined on the HTML tag
 * Attributs are not the same as properties. They're defined on the tag
 * or with setAttribute (which shouldn't be used with HTML)
 * This will return true or false for boolean attributes.
 * @param  {Element} tag Element from which to get tag attributes
 * @return {Object}
 * @private
 */
vjs.getAttributeValues = function(tag){
  var obj, knownBooleans, attrs, attrName, attrVal;

  obj = {};

  // known boolean attributes
  // we can check for matching boolean properties, but older browsers
  // won't know about HTML5 boolean attributes that we still read from
  knownBooleans = ','+'autoplay,controls,loop,muted,default'+',';

  if (tag && tag.attributes && tag.attributes.length > 0) {
    attrs = tag.attributes;

    for (var i = attrs.length - 1; i >= 0; i--) {
      attrName = attrs[i].name;
      attrVal = attrs[i].value;

      // check for known booleans
      // the matching element property will return a value for typeof
      if (typeof tag[attrName] === 'boolean' || knownBooleans.indexOf(','+attrName+',') !== -1) {
        // the value of an included boolean attribute is typically an empty
        // string ('') which would equal false if we just check for a false value.
        // we also don't want support bad code like autoplay='false'
        attrVal = (attrVal !== null) ? true : false;
      }

      obj[attrName] = attrVal;
    }
  }

  return obj;
};

/**
 * Get the computed style value for an element
 * From http://robertnyman.com/2006/04/24/get-the-rendered-style-of-an-element/
 * @param  {Element} el        Element to get style value for
 * @param  {String} strCssRule Style name
 * @return {String}            Style value
 * @private
 */
vjs.getComputedDimension = function(el, strCssRule){
  var strValue = '';
  if(document.defaultView && document.defaultView.getComputedStyle){
    strValue = document.defaultView.getComputedStyle(el, '').getPropertyValue(strCssRule);

  } else if(el.currentStyle){
    // IE8 Width/Height support
    strValue = el['client'+strCssRule.substr(0,1).toUpperCase() + strCssRule.substr(1)] + 'px';
  }
  return strValue;
};

/**
 * Insert an element as the first child node of another
 * @param  {Element} child   Element to insert
 * @param  {[type]} parent Element to insert child into
 * @private
 */
vjs.insertFirst = function(child, parent){
  if (parent.firstChild) {
    parent.insertBefore(child, parent.firstChild);
  } else {
    parent.appendChild(child);
  }
};

/**
 * Object to hold browser support information
 * @type {Object}
 * @private
 */
vjs.browser = {};

/**
 * Shorthand for document.getElementById()
 * Also allows for CSS (jQuery) ID syntax. But nothing other than IDs.
 * @param  {String} id  Element ID
 * @return {Element}    Element with supplied ID
 * @private
 */
vjs.el = function(id){
  if (id.indexOf('#') === 0) {
    id = id.slice(1);
  }

  return document.getElementById(id);
};

/**
 * Format seconds as a time string, H:MM:SS or M:SS
 * Supplying a guide (in seconds) will force a number of leading zeros
 * to cover the length of the guide
 * @param  {Number} seconds Number of seconds to be turned into a string
 * @param  {Number} guide   Number (in seconds) to model the string after
 * @return {String}         Time formatted as H:MM:SS or M:SS
 * @private
 */
vjs.formatTime = function(seconds, guide) {
  // Default to using seconds as guide
  guide = guide || seconds;
  var s = Math.floor(seconds % 60),
      m = Math.floor(seconds / 60 % 60),
      h = Math.floor(seconds / 3600),
      gm = Math.floor(guide / 60 % 60),
      gh = Math.floor(guide / 3600);

  // handle invalid times
  if (isNaN(seconds) || seconds === Infinity) {
    // '-' is false for all relational operators (e.g. <, >=) so this setting
    // will add the minimum number of fields specified by the guide
    h = m = s = '-';
  }

  // Check if we need to show hours
  h = (h > 0 || gh > 0) ? h + ':' : '';

  // If hours are showing, we may need to add a leading zero.
  // Always show at least one digit of minutes.
  m = (((h || gm >= 10) && m < 10) ? '0' + m : m) + ':';

  // Check if leading zero is need for seconds
  s = (s < 10) ? '0' + s : s;

  return h + m + s;
};

// Attempt to block the ability to select text while dragging controls
vjs.blockTextSelection = function(){
  document.body.focus();
  document.onselectstart = function () { return false; };
};
// Turn off text selection blocking
vjs.unblockTextSelection = function(){ document.onselectstart = function () { return true; }; };

/**
 * Trim whitespace from the ends of a string.
 * @param  {String} string String to trim
 * @return {String}        Trimmed string
 * @private
 */
vjs.trim = function(str){
  return (str+'').replace(/^\s+|\s+$/g, '');
};

/**
 * Should round off a number to a decimal place
 * @param  {Number} num Number to round
 * @param  {Number} dec Number of decimal places to round to
 * @return {Number}     Rounded number
 * @private
 */
vjs.round = function(num, dec) {
  if (!dec) { dec = 0; }
  return Math.round(num*Math.pow(10,dec))/Math.pow(10,dec);
};

/**
 * Should create a fake TimeRange object
 * Mimics an HTML5 time range instance, which has functions that
 * return the start and end times for a range
 * TimeRanges are returned by the buffered() method
 * @param  {Number} start Start time in seconds
 * @param  {Number} end   End time in seconds
 * @return {Object}       Fake TimeRange object
 * @private
 */
vjs.createTimeRange = function(start, end){
  return {
    length: 1,
    start: function() { return start; },
    end: function() { return end; }
  };
};

/**
 * Simple http request for retrieving external files (e.g. text tracks)
 * @param  {String}    url             URL of resource
 * @param  {Function} onSuccess       Success callback
 * @param  {Function=} onError         Error callback
 * @param  {Boolean=}   withCredentials Flag which allow credentials
 * @private
 */
vjs.get = function(url, onSuccess, onError, withCredentials){
  var fileUrl, request, urlInfo, winLoc, crossOrigin;

  onError = onError || function(){};

  if (typeof XMLHttpRequest === 'undefined') {
    // Shim XMLHttpRequest for older IEs
    window.XMLHttpRequest = function () {
      try { return new window.ActiveXObject('Msxml2.XMLHTTP.6.0'); } catch (e) {}
      try { return new window.ActiveXObject('Msxml2.XMLHTTP.3.0'); } catch (f) {}
      try { return new window.ActiveXObject('Msxml2.XMLHTTP'); } catch (g) {}
      throw new Error('This browser does not support XMLHttpRequest.');
    };
  }

  request = new XMLHttpRequest();

  urlInfo = vjs.parseUrl(url);
  winLoc = window.location;
  // check if url is for another domain/origin
  // ie8 doesn't know location.origin, so we won't rely on it here
  crossOrigin = (urlInfo.protocol + urlInfo.host) !== (winLoc.protocol + winLoc.host);

  // Use XDomainRequest for IE if XMLHTTPRequest2 isn't available
  // 'withCredentials' is only available in XMLHTTPRequest2
  // Also XDomainRequest has a lot of gotchas, so only use if cross domain
  if(crossOrigin && window.XDomainRequest && !('withCredentials' in request)) {
    request = new window.XDomainRequest();
    request.onload = function() {
      onSuccess(request.responseText);
    };
    request.onerror = onError;
    // these blank handlers need to be set to fix ie9 http://cypressnorth.com/programming/internet-explorer-aborting-ajax-requests-fixed/
    request.onprogress = function() {};
    request.ontimeout = onError;

  // XMLHTTPRequest
  } else {
    fileUrl = (urlInfo.protocol == 'file:' || winLoc.protocol == 'file:');

    request.onreadystatechange = function() {
      if (request.readyState === 4) {
        if (request.status === 200 || fileUrl && request.status === 0) {
          onSuccess(request.responseText);
        } else {
          onError(request.responseText);
        }
      }
    };
  }

  // open the connection
  try {
    // Third arg is async, or ignored by XDomainRequest
    request.open('GET', url, true);
    // withCredentials only supported by XMLHttpRequest2
    if(withCredentials) {
      request.withCredentials = true;
    }
  } catch(e) {
    onError(e);
    return;
  }

  // send the request
  try {
    request.send();
  } catch(e) {
    onError(e);
  }
};

/**
 * Add to local storage (may removeable)
 * @private
 */
vjs.setLocalStorage = function(key, value){
  try {
    // IE was throwing errors referencing the var anywhere without this
    var localStorage = window.localStorage || false;
    if (!localStorage) { return; }
    localStorage[key] = value;
  } catch(e) {
    if (e.code == 22 || e.code == 1014) { // Webkit == 22 / Firefox == 1014
      vjs.log('LocalStorage Full (VideoJS)', e);
    } else {
      if (e.code == 18) {
        vjs.log('LocalStorage not allowed (VideoJS)', e);
      } else {
        vjs.log('LocalStorage Error (VideoJS)', e);
      }
    }
  }
};

/**
 * Get abosolute version of relative URL. Used to tell flash correct URL.
 * http://stackoverflow.com/questions/470832/getting-an-absolute-url-from-a-relative-one-ie6-issue
 * @param  {String} url URL to make absolute
 * @return {String}     Absolute URL
 * @private
 */
vjs.getAbsoluteURL = function(url){

  // Check if absolute URL
  if (!url.match(/^https?:\/\//)) {
    // Convert to absolute URL. Flash hosted off-site needs an absolute URL.
    url = vjs.createEl('div', {
      innerHTML: '<a href="'+url+'">x</a>'
    }).firstChild.href;
  }

  return url;
};


/**
 * Resolve and parse the elements of a URL
 * @param  {String} url The url to parse
 * @return {Object}     An object of url details
 */
vjs.parseUrl = function(url) {
  var div, a, addToBody, props, details;

  props = ['protocol', 'hostname', 'port', 'pathname', 'search', 'hash', 'host'];

  // add the url to an anchor and let the browser parse the URL
  a = vjs.createEl('a', { href: url });

  // IE8 (and 9?) Fix
  // ie8 doesn't parse the URL correctly until the anchor is actually
  // added to the body, and an innerHTML is needed to trigger the parsing
  addToBody = (a.host === '' && a.protocol !== 'file:');
  if (addToBody) {
    div = vjs.createEl('div');
    div.innerHTML = '<a href="'+url+'"></a>';
    a = div.firstChild;
    // prevent the div from affecting layout
    div.setAttribute('style', 'display:none; position:absolute;');
    document.body.appendChild(div);
  }

  // Copy the specific URL properties to a new object
  // This is also needed for IE8 because the anchor loses its
  // properties when it's removed from the dom
  details = {};
  for (var i = 0; i < props.length; i++) {
    details[props[i]] = a[props[i]];
  }

  if (addToBody) {
    document.body.removeChild(div);
  }

  return details;
};

// if there's no console then don't try to output messages
// they will still be stored in vjs.log.history
var _noop = function(){};
var _console = window['console'] || {
  'log': _noop,
  'warn': _noop,
  'error': _noop
};

/**
 * Log messags to the console and history based on the type of message
 *
 * @param  {String} type The type of message, or `null` for `log`
 * @param  {[type]} args The args to be passed to the log
 * @private
 */
function _logType(type, args){
  // convert args to an array to get array functions
  var argsArray = Array.prototype.slice.call(args);

  if (type) {
    // add the type to the front of the message
    argsArray.unshift(type.toUpperCase()+':');
  } else {
    // default to log with no prefix
    type = 'log';
  }

  // add to history
  vjs.log.history.push(argsArray);

  // add console prefix after adding to history
  argsArray.unshift('VIDEOJS:');

  // call appropriate log function
  if (_console[type].apply) {
    _console[type].apply(_console, argsArray);
  } else {
    // ie8 doesn't allow error.apply, but it will just join() the array anyway
    _console[type](argsArray.join(' '));
  }
}

/**
 * Log plain debug messages
 */
vjs.log = function(){
  _logType(null, arguments);
};

/**
 * Keep a history of log messages
 * @type {Array}
 */
vjs.log.history = [];

/**
 * Log error messages
 */
vjs.log.error = function(){
  _logType('error', arguments);
};

/**
 * Log warning messages
 */
vjs.log.warn = function(){
  _logType('warn', arguments);
};

// Offset Left
// getBoundingClientRect technique from John Resig http://ejohn.org/blog/getboundingclientrect-is-awesome/
vjs.findPosition = function(el) {
  var box, docEl, body, clientLeft, scrollLeft, left, clientTop, scrollTop, top;

  if (el.getBoundingClientRect && el.parentNode) {
    box = el.getBoundingClientRect();
  }

  if (!box) {
    return {
      left: 0,
      top: 0
    };
  }

  docEl = document.documentElement;
  body = document.body;

  clientLeft = docEl.clientLeft || body.clientLeft || 0;
  scrollLeft = window.pageXOffset || body.scrollLeft;
  left = box.left + scrollLeft - clientLeft;

  clientTop = docEl.clientTop || body.clientTop || 0;
  scrollTop = window.pageYOffset || body.scrollTop;
  top = box.top + scrollTop - clientTop;

<<<<<<< HEAD
    return {
      left: left,
      top: top
    };
};

vjs.filter = function(array, fn) {
  if (!(array instanceof Array) || !(fn instanceof Function)) {
    return false;
  }

  if (!Array.prototype.filter) {
    for (var i = 0; i < array.length; ++i) {
      fn(array[i]);
    }
  } else {
    return array.filter(fn);
  }
=======
  // Android sometimes returns slightly off decimal values, so need to round
  return {
    left: vjs.round(left),
    top: vjs.round(top)
  };
>>>>>>> aedaa17e
};<|MERGE_RESOLUTION|>--- conflicted
+++ resolved
@@ -826,30 +826,23 @@
   scrollTop = window.pageYOffset || body.scrollTop;
   top = box.top + scrollTop - clientTop;
 
-<<<<<<< HEAD
-    return {
-      left: left,
-      top: top
-    };
-};
-
-vjs.filter = function(array, fn) {
-  if (!(array instanceof Array) || !(fn instanceof Function)) {
-    return false;
-  }
-
-  if (!Array.prototype.filter) {
-    for (var i = 0; i < array.length; ++i) {
-      fn(array[i]);
-    }
-  } else {
-    return array.filter(fn);
-  }
-=======
   // Android sometimes returns slightly off decimal values, so need to round
   return {
     left: vjs.round(left),
     top: vjs.round(top)
   };
->>>>>>> aedaa17e
+};
+
+vjs.filter = function(array, fn) {
+  if (!(array instanceof Array) || !(fn instanceof Function)) {
+    return false;
+  }
+
+  if (!Array.prototype.filter) {
+    for (var i = 0; i < array.length; ++i) {
+      fn(array[i]);
+    }
+  } else {
+    return array.filter(fn);
+  }
 };