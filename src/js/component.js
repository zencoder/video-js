--- conflicted
+++ resolved
@@ -59,12 +59,7 @@
     // If there was no ID from the options, generate one
     if (!this.id_) {
       // Don't require the player ID function in the case of mock players
-<<<<<<< HEAD
-      let id = player.id && player.id() || 'no_player';
-
-=======
       let id = player && player.id && player.id() || 'no_player';
->>>>>>> f815c23b
       this.id_ = `${id}_component_${Lib.guid++}`;
     }
 
@@ -482,10 +477,6 @@
           let name;
           let opts;
 
-<<<<<<< HEAD
-=======
-          let name, opts;
->>>>>>> f815c23b
           if (typeof child === 'string') {
             // ['myComponent']
             name = child;
