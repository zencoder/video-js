/**
 * Player Component - Base class for all UI objects
 *
 * @file component.js
 */
import window from 'global/window';
<<<<<<< HEAD
import stateful from './mixins/stateful';
=======
import evented from './mixins/evented';
>>>>>>> 4c3b60c3
import * as Dom from './utils/dom.js';
import * as DomData from './utils/dom-data';
import * as Fn from './utils/fn.js';
import * as Guid from './utils/guid.js';
import log from './utils/log.js';
import toTitleCase from './utils/to-title-case.js';
import mergeOptions from './utils/merge-options.js';

/**
 * Base class for all UI Components.
 * Components are UI objects which represent both a javascript object and an element
 * in the DOM. They can be children of other components, and can have
 * children themselves.
 *
 * Components can also use methods from {@link EventTarget}
 */
class Component {

  /**
   * A callback that is called when a component is ready. Does not have any
   * paramters and any callback value will be ignored.
   *
   * @callback Component~ReadyCallback
   * @this Component
   */

  /**
   * Creates an instance of this class.
   *
   * @param {Player} player
   *        The `Player` that this class should be attached to.
   *
   * @param {Object} [options]
   *        The key/value store of player options.
   #
   * @param {Object[]} [options.children]
   *        An array of children objects to intialize this component with. Children objects have
   *        a name property that will be used if more than one component of the same type needs to be
   *        added.
   *
   * @param {Component~ReadyCallback} [ready]
   *        Function that gets called when the `Component` is ready.
   */
  constructor(player, options, ready) {

    // The component might be the player itself and we can't pass `this` to super
    if (!player && this.play) {
      this.player_ = player = this; // eslint-disable-line
    } else {
      this.player_ = player;
    }

    // Make a copy of prototype.options_ to protect against overriding defaults
    this.options_ = mergeOptions({}, this.options_);

    // Updated options with supplied options
    options = this.options_ = mergeOptions(this.options_, options);

    // Get ID from options or options element if one is supplied
    this.id_ = options.id || (options.el && options.el.id);

    // If there was no ID from the options, generate one
    if (!this.id_) {
      // Don't require the player ID function in the case of mock players
      const id = player && player.id && player.id() || 'no_player';

      this.id_ = `${id}_component_${Guid.newGUID()}`;
    }

    this.name_ = options.name || null;

    // Create element if one wasn't provided in options
    if (options.el) {
      this.el_ = options.el;
    } else if (options.createEl !== false) {
      this.el_ = this.createEl();
    }

<<<<<<< HEAD
    stateful(this, this.constructor.defaultState);
=======
    // Make this an evented object and use `el_`, if available, as its event bus
    evented(this, {eventBusKey: this.el_ ? 'el_' : null});
>>>>>>> 4c3b60c3

    this.children_ = [];
    this.childIndex_ = {};
    this.childNameIndex_ = {};

    // Add any child components in options
    if (options.initChildren !== false) {
      this.initChildren();
    }

    this.ready(ready);
    // Don't want to trigger ready here or it will before init is actually
    // finished for all children that run this constructor

    if (options.reportTouchActivity !== false) {
      this.enableTouchActivity();
    }
  }

  /**
   * Dispose of the `Component` and all child components.
   *
   * @fires Component#dispose
   */
  dispose() {

    /**
     * Triggered when a `Component` is disposed.
     *
     * @event Component#dispose
     * @type {EventTarget~Event}
     *
     * @property {boolean} [bubbles=false]
     *           set to false so that the close event does not
     *           bubble up
     */
    this.trigger({type: 'dispose', bubbles: false});

    // Dispose all children.
    if (this.children_) {
      for (let i = this.children_.length - 1; i >= 0; i--) {
        if (this.children_[i].dispose) {
          this.children_[i].dispose();
        }
      }
    }

    // Delete child references
    this.children_ = null;
    this.childIndex_ = null;
    this.childNameIndex_ = null;

    // Remove element from DOM
    if (this.el_.parentNode) {
      this.el_.parentNode.removeChild(this.el_);
    }

    DomData.removeData(this.el_);
    this.el_ = null;
  }

  /**
   * Return the {@link Player} that the `Component` has attached to.
   *
   * @return {Player}
   *         The player that this `Component` has attached to.
   */
  player() {
    return this.player_;
  }

  /**
   * Deep merge of options objects with new options.
   * > Note: When both `obj` and `options` contain properties whose values are objects.
   *         The two properties get merged using {@link module:mergeOptions}
   *
   * @param {Object} obj
   *        The object that contains new options.
   *
   * @return {Object}
   *         A new object of `this.options_` and `obj` merged together.
   *
   * @deprecated since version 5
   */
  options(obj) {
    log.warn('this.options() has been deprecated and will be moved to the constructor in 6.0');

    if (!obj) {
      return this.options_;
    }

    this.options_ = mergeOptions(this.options_, obj);
    return this.options_;
  }

  /**
   * Get the `Component`s DOM element
   *
   * @return {Element}
   *         The DOM element for this `Component`.
   */
  el() {
    return this.el_;
  }

  /**
   * Create the `Component`s DOM element.
   *
   * @param {string} [tagName]
   *        Element's DOM node type. e.g. 'div'
   *
   * @param {Object} [properties]
   *        An object of properties that should be set.
   *
   * @param {Object} [attributes]
   *        An object of attributes that should be set.
   *
   * @return {Element}
   *         The element that gets created.
   */
  createEl(tagName, properties, attributes) {
    return Dom.createEl(tagName, properties, attributes);
  }

  /**
   * Localize a string given the string in english.
   *
   * @param {string} string
   *        The string to localize.
   *
   * @return {string}
   *         The localized string or if no localization exists the english string.
   */
  localize(string) {
    const code = this.player_.language && this.player_.language();
    const languages = this.player_.languages && this.player_.languages();

    if (!code || !languages) {
      return string;
    }

    const language = languages[code];

    if (language && language[string]) {
      return language[string];
    }

    const primaryCode = code.split('-')[0];
    const primaryLang = languages[primaryCode];

    if (primaryLang && primaryLang[string]) {
      return primaryLang[string];
    }

    return string;
  }

  /**
   * Return the `Component`s DOM element. This is where children get inserted.
   * This will usually be the the same as the element returned in {@link Component#el}.
   *
   * @return {Element}
   *         The content element for this `Component`.
   */
  contentEl() {
    return this.contentEl_ || this.el_;
  }

  /**
   * Get this `Component`s ID
   *
   * @return {string}
   *         The id of this `Component`
   */
  id() {
    return this.id_;
  }

  /**
   * Get the `Component`s name. The name gets used to reference the `Component`
   * and is set during registration.
   *
   * @return {string}
   *         The name of this `Component`.
   */
  name() {
    return this.name_;
  }

  /**
   * Get an array of all child components
   *
   * @return {Array}
   *         The children
   */
  children() {
    return this.children_;
  }

  /**
   * Returns the child `Component` with the given `id`.
   *
   * @param {string} id
   *        The id of the child `Component` to get.
   *
   * @return {Component|undefined}
   *         The child `Component` with the given `id` or undefined.
   */
  getChildById(id) {
    return this.childIndex_[id];
  }

  /**
   * Returns the child `Component` with the given `name`.
   *
   * @param {string} name
   *        The name of the child `Component` to get.
   *
   * @return {Component|undefined}
   *         The child `Component` with the given `name` or undefined.
   */
  getChild(name) {
    if (!name) {
      return;
    }

    name = toTitleCase(name);

    return this.childNameIndex_[name];
  }

  /**
   * Add a child `Component` inside the current `Component`.
   *
   *
   * @param {string|Component} child
   *        The name or instance of a child to add.
   *
   * @param {Object} [options={}]
   *        The key/value store of options that will get passed to children of
   *        the child.
   *
   * @param {number} [index=this.children_.length]
   *        The index to attempt to add a child into.
   *
   * @return {Component}
   *         The `Component` that gets added as a child. When using a string the
   *         `Component` will get created by this process.
   */
  addChild(child, options = {}, index = this.children_.length) {
    let component;
    let componentName;

    // If child is a string, create component with options
    if (typeof child === 'string') {
      componentName = toTitleCase(child);

      const componentClassName = options.componentClass || componentName;

      // Set name through options
      options.name = componentName;

      // Create a new object & element for this controls set
      // If there's no .player_, this is a player
      const ComponentClass = Component.getComponent(componentClassName);

      if (!ComponentClass) {
        throw new Error(`Component ${componentClassName} does not exist`);
      }

      // data stored directly on the videojs object may be
      // misidentified as a component to retain
      // backwards-compatibility with 4.x. check to make sure the
      // component class can be instantiated.
      if (typeof ComponentClass !== 'function') {
        return null;
      }

      component = new ComponentClass(this.player_ || this, options);

    // child is a component instance
    } else {
      component = child;
    }

    this.children_.splice(index, 0, component);

    if (typeof component.id === 'function') {
      this.childIndex_[component.id()] = component;
    }

    // If a name wasn't used to create the component, check if we can use the
    // name function of the component
    componentName = componentName || (component.name && component.name());

    if (componentName) {
      this.childNameIndex_[componentName] = component;
    }

    // Add the UI object's element to the container div (box)
    // Having an element is not required
    if (typeof component.el === 'function' && component.el()) {
      const childNodes = this.contentEl().children;
      const refNode = childNodes[index] || null;

      this.contentEl().insertBefore(component.el(), refNode);
    }

    // Return so it can stored on parent object if desired.
    return component;
  }

  /**
   * Remove a child `Component` from this `Component`s list of children. Also removes
   * the child `Component`s element from this `Component`s element.
   *
   * @param {Component} component
   *        The child `Component` to remove.
   */
  removeChild(component) {
    if (typeof component === 'string') {
      component = this.getChild(component);
    }

    if (!component || !this.children_) {
      return;
    }

    let childFound = false;

    for (let i = this.children_.length - 1; i >= 0; i--) {
      if (this.children_[i] === component) {
        childFound = true;
        this.children_.splice(i, 1);
        break;
      }
    }

    if (!childFound) {
      return;
    }

    this.childIndex_[component.id()] = null;
    this.childNameIndex_[component.name()] = null;

    const compEl = component.el();

    if (compEl && compEl.parentNode === this.contentEl()) {
      this.contentEl().removeChild(component.el());
    }
  }

  /**
   * Add and initialize default child `Component`s based upon options.
   */
  initChildren() {
    const children = this.options_.children;

    if (children) {
      // `this` is `parent`
      const parentOptions = this.options_;

      const handleAdd = (child) => {
        const name = child.name;
        let opts = child.opts;

        // Allow options for children to be set at the parent options
        // e.g. videojs(id, { controlBar: false });
        // instead of videojs(id, { children: { controlBar: false });
        if (parentOptions[name] !== undefined) {
          opts = parentOptions[name];
        }

        // Allow for disabling default components
        // e.g. options['children']['posterImage'] = false
        if (opts === false) {
          return;
        }

        // Allow options to be passed as a simple boolean if no configuration
        // is necessary.
        if (opts === true) {
          opts = {};
        }

        // We also want to pass the original player options
        // to each component as well so they don't need to
        // reach back into the player for options later.
        opts.playerOptions = this.options_.playerOptions;

        // Create and add the child component.
        // Add a direct reference to the child by name on the parent instance.
        // If two of the same component are used, different names should be supplied
        // for each
        const newChild = this.addChild(name, opts);

        if (newChild) {
          this[name] = newChild;
        }
      };

      // Allow for an array of children details to passed in the options
      let workingChildren;
      const Tech = Component.getComponent('Tech');

      if (Array.isArray(children)) {
        workingChildren = children;
      } else {
        workingChildren = Object.keys(children);
      }

      workingChildren
      // children that are in this.options_ but also in workingChildren  would
      // give us extra children we do not want. So, we want to filter them out.
      .concat(Object.keys(this.options_)
              .filter(function(child) {
                return !workingChildren.some(function(wchild) {
                  if (typeof wchild === 'string') {
                    return child === wchild;
                  }
                  return child === wchild.name;
                });
              }))
      .map((child) => {
        let name;
        let opts;

        if (typeof child === 'string') {
          name = child;
          opts = children[name] || this.options_[name] || {};
        } else {
          name = child.name;
          opts = child;
        }

        return {name, opts};
      })
      .filter((child) => {
        // we have to make sure that child.name isn't in the techOrder since
        // techs are registerd as Components but can't aren't compatible
        // See https://github.com/videojs/video.js/issues/2772
        const c = Component.getComponent(child.opts.componentClass ||
                                       toTitleCase(child.name));

        return c && !Tech.isTech(c);
      })
      .forEach(handleAdd);
    }
  }

  /**
   * Builds the default DOM class name. Should be overriden by sub-components.
   *
   * @return {string}
   *         The DOM class name for this object.
   *
   * @abstract
   */
  buildCSSClass() {
    // Child classes can include a function that does:
    // return 'CLASS NAME' + this._super();
    return '';
  }

  /**
   * Bind a listener to the component's ready state.
   * Different from event listeners in that if the ready event has already happened
   * it will trigger the function immediately.
   *
   * @return {Component}
   *         Returns itself; method can be chained.
   */
  ready(fn, sync = false) {
    if (fn) {
      if (this.isReady_) {
        if (sync) {
          fn.call(this);
        } else {
          // Call the function asynchronously by default for consistency
          this.setTimeout(fn, 1);
        }
      } else {
        this.readyQueue_ = this.readyQueue_ || [];
        this.readyQueue_.push(fn);
      }
    }
  }

  /**
   * Trigger all the ready listeners for this `Component`.
   *
   * @fires Component#ready
   */
  triggerReady() {
    this.isReady_ = true;

    // Ensure ready is triggerd asynchronously
    this.setTimeout(function() {
      const readyQueue = this.readyQueue_;

      // Reset Ready Queue
      this.readyQueue_ = [];

      if (readyQueue && readyQueue.length > 0) {
        readyQueue.forEach(function(fn) {
          fn.call(this);
        }, this);
      }

      // Allow for using event listeners also
      /**
       * Triggered when a `Component` is ready.
       *
       * @event Component#ready
       * @type {EventTarget~Event}
       */
      this.trigger('ready');
    }, 1);
  }

  /**
   * Find a single DOM element matching a `selector`. This can be within the `Component`s
   * `contentEl()` or another custom context.
   *
   * @param {string} selector
   *        A valid CSS selector, which will be passed to `querySelector`.
   *
   * @param {Element|string} [context=this.contentEl()]
   *        A DOM element within which to query. Can also be a selector string in
   *        which case the first matching element will get used as context. If
   *        missing `this.contentEl()` gets used. If  `this.contentEl()` returns
   *        nothing it falls back to `document`.
   *
   * @return {Element|null}
   *         the dom element that was found, or null
   *
   * @see [Information on CSS Selectors](https://developer.mozilla.org/en-US/docs/Web/Guide/CSS/Getting_Started/Selectors)
   */
  $(selector, context) {
    return Dom.$(selector, context || this.contentEl());
  }

  /**
   * Finds all DOM element matching a `selector`. This can be within the `Component`s
   * `contentEl()` or another custom context.
   *
   * @param {string} selector
   *        A valid CSS selector, which will be passed to `querySelectorAll`.
   *
   * @param {Element|string} [context=this.contentEl()]
   *        A DOM element within which to query. Can also be a selector string in
   *        which case the first matching element will get used as context. If
   *        missing `this.contentEl()` gets used. If  `this.contentEl()` returns
   *        nothing it falls back to `document`.
   *
   * @return {NodeList}
   *         a list of dom elements that were found
   *
   * @see [Information on CSS Selectors](https://developer.mozilla.org/en-US/docs/Web/Guide/CSS/Getting_Started/Selectors)
   */
  $$(selector, context) {
    return Dom.$$(selector, context || this.contentEl());
  }

  /**
   * Check if a component's element has a CSS class name.
   *
   * @param {string} classToCheck
   *        CSS class name to check.
   *
   * @return {boolean}
   *         - True if the `Component` has the class.
   *         - False if the `Component` does not have the class`
   */
  hasClass(classToCheck) {
    return Dom.hasClass(this.el_, classToCheck);
  }

  /**
   * Add a CSS class name to the `Component`s element.
   *
   * @param {string} classToAdd
   *        CSS class name to add
   */
  addClass(classToAdd) {
    Dom.addClass(this.el_, classToAdd);
  }

  /**
   * Remove a CSS class name from the `Component`s element.
   *
   * @param {string} classToRemove
   *        CSS class name to remove
   */
  removeClass(classToRemove) {
    Dom.removeClass(this.el_, classToRemove);
  }

  /**
   * Add or remove a CSS class name from the component's element.
   * - `classToToggle` gets added when {@link Component#hasClass} would return false.
   * - `classToToggle` gets removed when {@link Component#hasClass} would return true.
   *
   * @param  {string} classToToggle
   *         The class to add or remove based on (@link Component#hasClass}
   *
   * @param  {boolean|Dom~predicate} [predicate]
   *         An {@link Dom~predicate} function or a boolean
   */
  toggleClass(classToToggle, predicate) {
    Dom.toggleClass(this.el_, classToToggle, predicate);
  }

  /**
   * Show the `Component`s element if it is hidden by removing the
   * 'vjs-hidden' class name from it.
   */
  show() {
    this.removeClass('vjs-hidden');
  }

  /**
   * Hide the `Component`s element if it is currently showing by adding the
   * 'vjs-hidden` class name to it.
   */
  hide() {
    this.addClass('vjs-hidden');
  }

  /**
   * Lock a `Component`s element in its visible state by adding the 'vjs-lock-showing'
   * class name to it. Used during fadeIn/fadeOut.
   *
   * @private
   */
  lockShowing() {
    this.addClass('vjs-lock-showing');
  }

  /**
   * Unlock a `Component`s element from its visible state by removing the 'vjs-lock-showing'
   * class name from it. Used during fadeIn/fadeOut.
   *
   * @private
   */
  unlockShowing() {
    this.removeClass('vjs-lock-showing');
  }

  /**
   * Get the value of an attribute on the `Component`s element.
   *
   * @param {string} attribute
   *        Name of the attribute to get the value from.
   *
   * @return {string|null}
   *         - The value of the attribute that was asked for.
   *         - Can be an empty string on some browsers if the attribute does not exist
   *           or has no value
   *         - Most browsers will return null if the attibute does not exist or has
   *           no value.
   *
   * @see [DOM API]{@link https://developer.mozilla.org/en-US/docs/Web/API/Element/getAttribute}
   */
  getAttribute(attribute) {
    return Dom.getAttribute(this.el_, attribute);
  }

  /**
   * Set the value of an attribute on the `Component`'s element
   *
   * @param {string} attribute
   *        Name of the attribute to set.
   *
   * @param {string} value
   *        Value to set the attribute to.
   *
   * @see [DOM API]{@link https://developer.mozilla.org/en-US/docs/Web/API/Element/setAttribute}
   */
  setAttribute(attribute, value) {
    Dom.setAttribute(this.el_, attribute, value);
  }

  /**
   * Remove an attribute from the `Component`s element.
   *
   * @param {string} attribute
   *        Name of the attribute to remove.
   *
   * @see [DOM API]{@link https://developer.mozilla.org/en-US/docs/Web/API/Element/removeAttribute}
   */
  removeAttribute(attribute) {
    Dom.removeAttribute(this.el_, attribute);
  }

  /**
   * Get or set the width of the component based upon the CSS styles.
   * See {@link Component#dimension} for more detailed information.
   *
   * @param {number|string} [num]
   *        The width that you want to set postfixed with '%', 'px' or nothing.
   *
   * @param {boolean} [skipListeners]
   *        Skip the resize event trigger
   *
   * @return {number|string}
   *         The width when getting, zero if there is no width. Can be a string
   *           postpixed with '%' or 'px'.
   */
  width(num, skipListeners) {
    return this.dimension('width', num, skipListeners);
  }

  /**
   * Get or set the height of the component based upon the CSS styles.
   * See {@link Component#dimension} for more detailed information.
   *
   * @param {number|string} [num]
   *        The height that you want to set postfixed with '%', 'px' or nothing.
   *
   * @param {boolean} [skipListeners]
   *        Skip the resize event trigger
   *
   * @return {number|string}
   *         The width when getting, zero if there is no width. Can be a string
   *         postpixed with '%' or 'px'.
   */
  height(num, skipListeners) {
    return this.dimension('height', num, skipListeners);
  }

  /**
   * Set both the width and height of the `Component` element at the same time.
   *
   * @param  {number|string} width
   *         Width to set the `Component`s element to.
   *
   * @param  {number|string} height
   *         Height to set the `Component`s element to.
   */
  dimensions(width, height) {
    // Skip resize listeners on width for optimization
    this.width(width, true);
    this.height(height);
  }

  /**
   * Get or set width or height of the `Component` element. This is the shared code
   * for the {@link Component#width} and {@link Component#height}.
   *
   * Things to know:
   * - If the width or height in an number this will return the number postfixed with 'px'.
   * - If the width/height is a percent this will return the percent postfixed with '%'
   * - Hidden elements have a width of 0 with `window.getComputedStyle`. This function
   *   defaults to the `Component`s `style.width` and falls back to `window.getComputedStyle`.
   *   See [this]{@link http://www.foliotek.com/devblog/getting-the-width-of-a-hidden-element-with-jquery-using-width/}
   *   for more information
   * - If you want the computed style of the component, use {@link Component#currentWidth}
   *   and {@link {Component#currentHeight}
   *
   * @fires Component#resize
   *
   * @param {string} widthOrHeight
   8        'width' or 'height'
   *
   * @param  {number|string} [num]
   8         New dimension
   *
   * @param  {boolean} [skipListeners]
   *         Skip resize event trigger
   *
   * @return {number}
   *         The dimension when getting or 0 if unset
   */
  dimension(widthOrHeight, num, skipListeners) {
    if (num !== undefined) {
      // Set to zero if null or literally NaN (NaN !== NaN)
      if (num === null || num !== num) {
        num = 0;
      }

      // Check if using css width/height (% or px) and adjust
      if (('' + num).indexOf('%') !== -1 || ('' + num).indexOf('px') !== -1) {
        this.el_.style[widthOrHeight] = num;
      } else if (num === 'auto') {
        this.el_.style[widthOrHeight] = '';
      } else {
        this.el_.style[widthOrHeight] = num + 'px';
      }

      // skipListeners allows us to avoid triggering the resize event when setting both width and height
      if (!skipListeners) {
        /**
         * Triggered when a component is resized.
         *
         * @event Component#resize
         * @type {EventTarget~Event}
         */
        this.trigger('resize');
      }

      return;
    }

    // Not setting a value, so getting it
    // Make sure element exists
    if (!this.el_) {
      return 0;
    }

    // Get dimension value from style
    const val = this.el_.style[widthOrHeight];
    const pxIndex = val.indexOf('px');

    if (pxIndex !== -1) {
      // Return the pixel value with no 'px'
      return parseInt(val.slice(0, pxIndex), 10);
    }

    // No px so using % or no style was set, so falling back to offsetWidth/height
    // If component has display:none, offset will return 0
    // TODO: handle display:none and no dimension style using px
    return parseInt(this.el_['offset' + toTitleCase(widthOrHeight)], 10);
  }

  /**
   * Get the width or the height of the `Component` elements computed style. Uses
   * `window.getComputedStyle`.
   *
   * @param {string} widthOrHeight
   *        A string containing 'width' or 'height'. Whichever one you want to get.
   *
   * @return {number}
   *         The dimension that gets asked for or 0 if nothing was set
   *         for that dimension.
   */
  currentDimension(widthOrHeight) {
    let computedWidthOrHeight = 0;

    if (widthOrHeight !== 'width' && widthOrHeight !== 'height') {
      throw new Error('currentDimension only accepts width or height value');
    }

    if (typeof window.getComputedStyle === 'function') {
      const computedStyle = window.getComputedStyle(this.el_);

      computedWidthOrHeight = computedStyle.getPropertyValue(widthOrHeight) || computedStyle[widthOrHeight];
    }

    // remove 'px' from variable and parse as integer
    computedWidthOrHeight = parseFloat(computedWidthOrHeight);

    // if the computed value is still 0, it's possible that the browser is lying
    // and we want to check the offset values.
    // This code also runs on IE8 and wherever getComputedStyle doesn't exist.
    if (computedWidthOrHeight === 0) {
      const rule = `offset${toTitleCase(widthOrHeight)}`;

      computedWidthOrHeight = this.el_[rule];
    }

    return computedWidthOrHeight;
  }

  /**
   * An object that contains width and height values of the `Component`s
   * computed style. Uses `window.getComputedStyle`.
   *
   * @typedef {Object} Component~DimensionObject
   *
   * @property {number} width
   *           The width of the `Component`s computed style.
   *
   * @property {number} height
   *           The height of the `Component`s computed style.
   */

  /**
   * Get an object that contains width and height values of the `Component`s
   * computed style.
   *
   * @return {Component~DimensionObject}
   *         The dimensions of the components element
   */
  currentDimensions() {
    return {
      width: this.currentDimension('width'),
      height: this.currentDimension('height')
    };
  }

  /**
   * Get the width of the `Component`s computed style. Uses `window.getComputedStyle`.
   *
   * @return {number} width
   *           The width of the `Component`s computed style.
   */
  currentWidth() {
    return this.currentDimension('width');
  }

  /**
   * Get the height of the `Component`s computed style. Uses `window.getComputedStyle`.
   *
   * @return {number} height
   *           The height of the `Component`s computed style.
   */
  currentHeight() {
    return this.currentDimension('height');
  }

  /**
   * Emit a 'tap' events when touch event support gets detected. This gets used to
   * support toggling the controls through a tap on the video. They get enabled
   * because every sub-component would have extra overhead otherwise.
   *
   * @private
   * @fires Component#tap
   * @listens Component#touchstart
   * @listens Component#touchmove
   * @listens Component#touchleave
   * @listens Component#touchcancel
   * @listens Component#touchend

   */
  emitTapEvents() {
    // Track the start time so we can determine how long the touch lasted
    let touchStart = 0;
    let firstTouch = null;

    // Maximum movement allowed during a touch event to still be considered a tap
    // Other popular libs use anywhere from 2 (hammer.js) to 15,
    // so 10 seems like a nice, round number.
    const tapMovementThreshold = 10;

    // The maximum length a touch can be while still being considered a tap
    const touchTimeThreshold = 200;

    let couldBeTap;

    this.on('touchstart', function(event) {
      // If more than one finger, don't consider treating this as a click
      if (event.touches.length === 1) {
        // Copy pageX/pageY from the object
        firstTouch = {
          pageX: event.touches[0].pageX,
          pageY: event.touches[0].pageY
        };
        // Record start time so we can detect a tap vs. "touch and hold"
        touchStart = new Date().getTime();
        // Reset couldBeTap tracking
        couldBeTap = true;
      }
    });

    this.on('touchmove', function(event) {
      // If more than one finger, don't consider treating this as a click
      if (event.touches.length > 1) {
        couldBeTap = false;
      } else if (firstTouch) {
        // Some devices will throw touchmoves for all but the slightest of taps.
        // So, if we moved only a small distance, this could still be a tap
        const xdiff = event.touches[0].pageX - firstTouch.pageX;
        const ydiff = event.touches[0].pageY - firstTouch.pageY;
        const touchDistance = Math.sqrt(xdiff * xdiff + ydiff * ydiff);

        if (touchDistance > tapMovementThreshold) {
          couldBeTap = false;
        }
      }
    });

    const noTap = function() {
      couldBeTap = false;
    };

    // TODO: Listen to the original target. http://youtu.be/DujfpXOKUp8?t=13m8s
    this.on('touchleave', noTap);
    this.on('touchcancel', noTap);

    // When the touch ends, measure how long it took and trigger the appropriate
    // event
    this.on('touchend', function(event) {
      firstTouch = null;
      // Proceed only if the touchmove/leave/cancel event didn't happen
      if (couldBeTap === true) {
        // Measure how long the touch lasted
        const touchTime = new Date().getTime() - touchStart;

        // Make sure the touch was less than the threshold to be considered a tap
        if (touchTime < touchTimeThreshold) {
          // Don't let browser turn this into a click
          event.preventDefault();
          /**
           * Triggered when a `Component` is tapped.
           *
           * @event Component#tap
           * @type {EventTarget~Event}
           */
          this.trigger('tap');
          // It may be good to copy the touchend event object and change the
          // type to tap, if the other event properties aren't exact after
          // Events.fixEvent runs (e.g. event.target)
        }
      }
    });
  }

  /**
   * This function reports user activity whenever touch events happen. This can get
   * turned off by any sub-components that wants touch events to act another way.
   *
   * Report user touch activity when touch events occur. User activity gets used to
   * determine when controls should show/hide. It is simple when it comes to mouse
   * events, because any mouse event should show the controls. So we capture mouse
   * events that bubble up to the player and report activity when that happens.
   * With touch events it isn't as easy as `touchstart` and `touchend` toggle player
   * controls. So touch events can't help us at the player level either.
   *
   * User activity gets checked asynchronously. So what could happen is a tap event
   * on the video turns the controls off. Then the `touchend` event bubbles up to
   * the player. Which, if it reported user activity, would turn the controls right
   * back on. We also don't want to completely block touch events from bubbling up.
   * Furthermore a `touchmove` event and anything other than a tap, should not turn
   * controls back on.
   *
   * @listens Component#touchstart
   * @listens Component#touchmove
   * @listens Component#touchend
   * @listens Component#touchcancel
   */
  enableTouchActivity() {
    // Don't continue if the root player doesn't support reporting user activity
    if (!this.player() || !this.player().reportUserActivity) {
      return;
    }

    // listener for reporting that the user is active
    const report = Fn.bind(this.player(), this.player().reportUserActivity);

    let touchHolding;

    this.on('touchstart', function() {
      report();
      // For as long as the they are touching the device or have their mouse down,
      // we consider them active even if they're not moving their finger or mouse.
      // So we want to continue to update that they are active
      this.clearInterval(touchHolding);
      // report at the same interval as activityCheck
      touchHolding = this.setInterval(report, 250);
    });

    const touchEnd = function(event) {
      report();
      // stop the interval that maintains activity if the touch is holding
      this.clearInterval(touchHolding);
    };

    this.on('touchmove', report);
    this.on('touchend', touchEnd);
    this.on('touchcancel', touchEnd);
  }

  /**
   * A callback that has no parameters and is bound into `Component`s context.
   *
   * @callback Component~GenericCallback
   * @this Component
   */

  /**
   * Creates a function that runs after an `x` millisecond timeout. This function is a
   * wrapper around `window.setTimeout`. There are a few reasons to use this one
   * instead though:
   * 1. It gets cleared via  {@link Component#clearTimeout} when
   *    {@link Component#dispose} gets called.
   * 2. The function callback will gets turned into a {@link Component~GenericCallback}
   *
   * > Note: You can use `window.clearTimeout` on the id returned by this function. This
   *         will cause its dispose listener not to get cleaned up! Please use
   *         {@link Component#clearTimeout} or {@link Component#dispose}.
   *
   * @param {Component~GenericCallback} fn
   *        The function that will be run after `timeout`.
   *
   * @param {number} timeout
   *        Timeout in milliseconds to delay before executing the specified function.
   *
   * @return {number}
   *         Returns a timeout ID that gets used to identify the timeout. It can also
   *         get used in {@link Component#clearTimeout} to clear the timeout that
   *         was set.
   *
   * @listens Component#dispose
   * @see [Similar to]{@link https://developer.mozilla.org/en-US/docs/Web/API/WindowTimers/setTimeout}
   */
  setTimeout(fn, timeout) {
    fn = Fn.bind(this, fn);

    const timeoutId = window.setTimeout(fn, timeout);
    const disposeFn = function() {
      this.clearTimeout(timeoutId);
    };

    disposeFn.guid = `vjs-timeout-${timeoutId}`;

    this.on('dispose', disposeFn);

    return timeoutId;
  }

  /**
   * Clears a timeout that gets created via `window.setTimeout` or
   * {@link Component#setTimeout}. If you set a timeout via {@link Component#setTimeout}
   * use this function instead of `window.clearTimout`. If you don't your dispose
   * listener will not get cleaned up until {@link Component#dispose}!
   *
   * @param {number} timeoutId
   *        The id of the timeout to clear. The return value of
   *        {@link Component#setTimeout} or `window.setTimeout`.
   *
   * @return {number}
   *         Returns the timeout id that was cleared.
   *
   * @see [Similar to]{@link https://developer.mozilla.org/en-US/docs/Web/API/WindowTimers/clearTimeout}
   */
  clearTimeout(timeoutId) {
    window.clearTimeout(timeoutId);

    const disposeFn = function() {};

    disposeFn.guid = `vjs-timeout-${timeoutId}`;

    this.off('dispose', disposeFn);

    return timeoutId;
  }

  /**
   * Creates a function that gets run every `x` milliseconds. This function is a wrapper
   * around `window.setInterval`. There are a few reasons to use this one instead though.
   * 1. It gets cleared via  {@link Component#clearInterval} when
   *    {@link Component#dispose} gets called.
   * 2. The function callback will be a {@link Component~GenericCallback}
   *
   * @param {Component~GenericCallback} fn
   *        The function to run every `x` seconds.
   *
   * @param {number} interval
   *        Execute the specified function every `x` milliseconds.
   *
   * @return {number}
   *         Returns an id that can be used to identify the interval. It can also be be used in
   *         {@link Component#clearInterval} to clear the interval.
   *
   * @listens Component#dispose
   * @see [Similar to]{@link https://developer.mozilla.org/en-US/docs/Web/API/WindowTimers/setInterval}
   */
  setInterval(fn, interval) {
    fn = Fn.bind(this, fn);

    const intervalId = window.setInterval(fn, interval);

    const disposeFn = function() {
      this.clearInterval(intervalId);
    };

    disposeFn.guid = `vjs-interval-${intervalId}`;

    this.on('dispose', disposeFn);

    return intervalId;
  }

  /**
   * Clears an interval that gets created via `window.setInterval` or
   * {@link Component#setInterval}. If you set an inteval via {@link Component#setInterval}
   * use this function instead of `window.clearInterval`. If you don't your dispose
   * listener will not get cleaned up until {@link Component#dispose}!
   *
   * @param {number} intervalId
   *        The id of the interval to clear. The return value of
   *        {@link Component#setInterval} or `window.setInterval`.
   *
   * @return {number}
   *         Returns the interval id that was cleared.
   *
   * @see [Similar to]{@link https://developer.mozilla.org/en-US/docs/Web/API/WindowTimers/clearInterval}
   */
  clearInterval(intervalId) {
    window.clearInterval(intervalId);

    const disposeFn = function() {};

    disposeFn.guid = `vjs-interval-${intervalId}`;

    this.off('dispose', disposeFn);

    return intervalId;
  }

  /**
   * Queues up a callback to be passed to requestAnimationFrame (rAF), but
   * with a few extra bonuses:
   *
   * - Supports browsers that do not support rAF by falling back to
   *   {@link Component#setTimeout}.
   *
   * - The callback is turned into a {@link Component~GenericCallback} (i.e.
   *   bound to the component).
   *
   * - Automatic cancellation of the rAF callback is handled if the component
   *   is disposed before it is called.
   *
   * @param  {Component~GenericCallback} fn
   *         A function that will be bound to this component and executed just
   *         before the browser's next repaint.
   *
   * @return {number}
   *         Returns an rAF ID that gets used to identify the timeout. It can
   *         also be used in {@link Component#cancelAnimationFrame} to cancel
   *         the animation frame callback.
   *
   * @listens Component#dispose
   * @see [Similar to]{@link https://developer.mozilla.org/en-US/docs/Web/API/window/requestAnimationFrame}
   */
  requestAnimationFrame(fn) {
    if (this.supportsRaf_) {
      fn = Fn.bind(this, fn);

      const id = window.requestAnimationFrame(fn);
      const disposeFn = () => this.cancelAnimationFrame(id);

      disposeFn.guid = `vjs-raf-${id}`;
      this.on('dispose', disposeFn);

      return id;
    }

    // Fall back to using a timer.
    return this.setTimeout(fn, 1000 / 60);
  }

  /**
   * Cancels a queued callback passed to {@link Component#requestAnimationFrame}
   * (rAF).
   *
   * If you queue an rAF callback via {@link Component#requestAnimationFrame},
   * use this function instead of `window.cancelAnimationFrame`. If you don't,
   * your dispose listener will not get cleaned up until {@link Component#dispose}!
   *
   * @param {number} id
   *        The rAF ID to clear. The return value of {@link Component#requestAnimationFrame}.
   *
   * @return {number}
   *         Returns the rAF ID that was cleared.
   *
   * @see [Similar to]{@link https://developer.mozilla.org/en-US/docs/Web/API/window/cancelAnimationFrame}
   */
  cancelAnimationFrame(id) {
    if (this.supportsRaf_) {
      window.cancelAnimationFrame(id);

      const disposeFn = function() {};

      disposeFn.guid = `vjs-raf-${id}`;

      this.off('dispose', disposeFn);

      return id;
    }

    // Fall back to using a timer.
    return this.clearTimeout(id);
  }

  /**
   * Register a `Component` with `videojs` given the name and the component.
   *
   * > NOTE: {@link Tech}s should not be registered as a `Component`. {@link Tech}s
   *         should be registered using {@link Tech.registerTech} or
   *         {@link videojs:videojs.registerTech}.
   *
   * > NOTE: This function can also be seen on videojs as
   *         {@link videojs:videojs.registerComponent}.
   *
   * @param {string} name
   *        The name of the `Component` to register.
   *
   * @param {Component} ComponentToRegister
   *        The `Component` class to register.
   *
   * @return {Component}
   *         The `Component` that was registered.
   */
  static registerComponent(name, ComponentToRegister) {
    if (typeof name !== 'string' || !name) {
      throw new Error(`Illegal component name, "${name}"; must be a non-empty string.`);
    }

    const Tech = Component.getComponent('Tech');

    // We need to make sure this check is only done if Tech has been registered.
    const isTech = Tech && Tech.isTech(ComponentToRegister);
    const isComp = Component === ComponentToRegister ||
      Component.prototype.isPrototypeOf(ComponentToRegister.prototype);

    if (isTech || !isComp) {
      let reason;

      if (isTech) {
        reason = 'techs must be registered using Tech.registerTech()';
      } else {
        reason = 'must be a Component subclass';
      }

      throw new Error(`Illegal component, "${name}"; ${reason}.`);
    }

    name = toTitleCase(name);

    if (!Component.components_) {
      Component.components_ = {};
    }

    const Player = Component.getComponent('Player');

    if (name === 'Player' && Player && Player.players) {
      const players = Player.players;
      const playerNames = Object.keys(players);

      // If we have players that were disposed, then their name will still be
      // in Players.players. So, we must loop through and verify that the value
      // for each item is not null. This allows registration of the Player component
      // after all players have been disposed or before any were created.
      if (players &&
          playerNames.length > 0 &&
          playerNames.map((pname) => players[pname]).every(Boolean)) {
        throw new Error('Can not register Player component after player has been created.');
      }
    }

    Component.components_[name] = ComponentToRegister;

    return ComponentToRegister;
  }

  /**
   * Get a `Component` based on the name it was registered with.
   *
   * @param {string} name
   *        The Name of the component to get.
   *
   * @return {Component}
   *         The `Component` that got registered under the given name.
   *
   * @deprecated In `videojs` 6 this will not return `Component`s that were not
   *             registered using {@link Component.registerComponent}. Currently we
   *             check the global `videojs` object for a `Component` name and
   *             return that if it exists.
   */
  static getComponent(name) {
    if (!name) {
      return;
    }

    name = toTitleCase(name);

    if (Component.components_ && Component.components_[name]) {
      return Component.components_[name];
    }
  }
}

/**
 * Whether or not this component supports `requestAnimationFrame`.
 *
 * This is exposed primarily for testing purposes.
 *
 * @private
 * @type {Boolean}
 */
Component.prototype.supportsRaf_ = typeof window.requestAnimationFrame === 'function' &&
  typeof window.cancelAnimationFrame === 'function';

Component.registerComponent('Component', Component);

export default Component;<|MERGE_RESOLUTION|>--- conflicted
+++ resolved
@@ -4,11 +4,8 @@
  * @file component.js
  */
 import window from 'global/window';
-<<<<<<< HEAD
+import evented from './mixins/evented';
 import stateful from './mixins/stateful';
-=======
-import evented from './mixins/evented';
->>>>>>> 4c3b60c3
 import * as Dom from './utils/dom.js';
 import * as DomData from './utils/dom-data';
 import * as Fn from './utils/fn.js';
@@ -87,12 +84,9 @@
       this.el_ = this.createEl();
     }
 
-<<<<<<< HEAD
-    stateful(this, this.constructor.defaultState);
-=======
     // Make this an evented object and use `el_`, if available, as its event bus
     evented(this, {eventBusKey: this.el_ ? 'el_' : null});
->>>>>>> 4c3b60c3
+    stateful(this, this.constructor.defaultState);
 
     this.children_ = [];
     this.childIndex_ = {};
