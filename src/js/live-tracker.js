--- conflicted
+++ resolved
@@ -53,14 +53,10 @@
 
     this.reset_();
 
-<<<<<<< HEAD
     this.on(this.player_, 'durationchange', (e) => this.handleDurationchange(e));
-=======
-    this.on(this.player_, 'durationchange', this.handleDurationchange);
     // we should try to toggle tracking on canplay as native playback engines, like Safari
     // may not have the proper values for things like seekableEnd until then
     this.one(this.player_, 'canplay', () => this.toggleTracking());
->>>>>>> 239c9a15
 
     // we don't need to track live playback if the document is hidden,
     // also, tracking when the document is hidden can
