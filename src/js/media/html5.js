/**
 * @fileoverview HTML5 Media Controller - Wrapper for HTML5 Media API
 */

/**
 * HTML5 Media Controller - Wrapper for HTML5 Media API
 * @param {vjs.Player|Object} player
 * @param {Object=} options
 * @param {Function=} ready
 * @constructor
 */
vjs.Html5 = vjs.MediaTechController.extend({
  /** @constructor */
  init: function(player, options, ready){
    var  nodes, nodesLength, i, node, nodeName, removeNodes;

    if (options['nativeCaptions'] === false || options['nativeTextTracks'] === false) {
      this['featuresNativeTextTracks'] = false;
    }

    vjs.MediaTechController.call(this, player, options, ready);

    this.setupTriggers();

    var source = options['source'];

    // Set the source if one is provided
    // 1) Check if the source is new (if not, we want to keep the original so playback isn't interrupted)
    // 2) Check to see if the network state of the tag was failed at init, and if so, reset the source
    // anyway so the error gets fired.
    if (source && (this.el_.currentSrc !== source.src || (player.tag && player.tag.initNetworkState_ === 3))) {
      this.setSource(source);
    }

    if (this.el_.hasChildNodes()) {

      nodes = this.el_.childNodes;
      nodesLength = nodes.length;
      removeNodes = [];

      while (nodesLength--) {
        node = nodes[nodesLength];
        nodeName = node.nodeName.toLowerCase();
        if (nodeName === 'track') {
          if (!this['featuresNativeTextTracks']) {
            // Empty video tag tracks so the built-in player doesn't use them also.
            // This may not be fast enough to stop HTML5 browsers from reading the tags
            // so we'll need to turn off any default tracks if we're manually doing
            // captions and subtitles. videoElement.textTracks
            removeNodes.push(node);
          } else {
            this.remoteTextTracks().addTrack_(node['track']);
          }
        }
      }

      for (i=0; i<removeNodes.length; i++) {
        this.el_.removeChild(removeNodes[i]);
      }
    }

    // Determine if native controls should be used
    // Our goal should be to get the custom controls on mobile solid everywhere
    // so we can remove this all together. Right now this will block custom
    // controls on touch enabled laptops like the Chrome Pixel
    if (vjs.TOUCH_ENABLED && player.options()['nativeControlsForTouch'] === true) {
      this.useNativeControls();
    }

    // Chrome and Safari both have issues with autoplay.
    // In Safari (5.1.1), when we move the video element into the container div, autoplay doesn't work.
    // In Chrome (15), if you have autoplay + a poster + no controls, the video gets hidden (but audio plays)
    // This fixes both issues. Need to wait for API, so it updates displays correctly
    player.ready(function(){
      if (this.tag && this.options_['autoplay'] && this.paused()) {
        delete this.tag['poster']; // Chrome Fix. Fixed in Chrome v16.
        this.play();
      }
    });

    this.triggerReady();
  }
});

vjs.Html5.prototype.dispose = function(){
  vjs.Html5.disposeMediaElement(this.el_);
  vjs.MediaTechController.prototype.dispose.call(this);
};

vjs.Html5.prototype.createEl = function(){
  var player = this.player_,
      track,
      trackEl,
      i,
      // If possible, reuse original tag for HTML5 playback technology element
      el = player.tag,
      attributes,
      newEl,
      clone;

  // Check if this browser supports moving the element into the box.
  // On the iPhone video will break if you move the element,
  // So we have to create a brand new element.
  if (!el || this['movingMediaElementInDOM'] === false) {

    // If the original tag is still there, clone and remove it.
    if (el) {
      clone = el.cloneNode(false);
      vjs.Html5.disposeMediaElement(el);
      el = clone;
      player.tag = null;
    } else {
      el = vjs.createEl('video');

      // determine if native controls should be used
      attributes = videojs.util.mergeOptions({}, player.tagAttributes);
      if (!vjs.TOUCH_ENABLED || player.options()['nativeControlsForTouch'] !== true) {
        delete attributes.controls;
      }

      vjs.setElementAttributes(el,
        vjs.obj.merge(attributes, {
          id:player.id() + '_html5_api',
          'class':'vjs-tech'
        })
      );
    }
    // associate the player with the new tag
    el['player'] = player;

    if (player.options_.tracks) {
      for (i = 0; i < player.options_.tracks.length; i++) {
        track = player.options_.tracks[i];
        trackEl = document.createElement('track');
        trackEl.kind = track.kind;
        trackEl.label = track.label;
        trackEl.srclang = track.srclang;
        trackEl.src = track.src;
        if ('default' in track) {
          trackEl.setAttribute('default', 'default');
        }
        el.appendChild(trackEl);
      }
    }

    vjs.insertFirst(el, player.el());
  }

  // Update specific tag settings, in case they were overridden
  var settingsAttrs = ['autoplay','preload','loop','muted'];
  for (i = settingsAttrs.length - 1; i >= 0; i--) {
    var attr = settingsAttrs[i];
    var overwriteAttrs = {};
    if (typeof player.options_[attr] !== 'undefined') {
      overwriteAttrs[attr] = player.options_[attr];
    }
    vjs.setElementAttributes(el, overwriteAttrs);
  }

  return el;
  // jenniisawesome = true;
};

// Make video events trigger player events
// May seem verbose here, but makes other APIs possible.
// Triggers removed using this.off when disposed
vjs.Html5.prototype.setupTriggers = function(){
  for (var i = vjs.Html5.Events.length - 1; i >= 0; i--) {
    this.on(vjs.Html5.Events[i], this.eventHandler);
  }
};

vjs.Html5.prototype.eventHandler = function(evt){
  // In the case of an error on the video element, set the error prop
  // on the player and let the player handle triggering the event. On
  // some platforms, error events fire that do not cause the error
  // property on the video element to be set. See #1465 for an example.
  if (evt.type == 'error' && this.error()) {
    this.player().error(this.error().code);

  // in some cases we pass the event directly to the player
  } else {
    // No need for media events to bubble up.
    evt.bubbles = false;

    this.player().trigger(evt);
  }
};

vjs.Html5.prototype.useNativeControls = function(){
  var tech, player, controlsOn, controlsOff, cleanUp;

  tech = this;
  player = this.player();

  // If the player controls are enabled turn on the native controls
  tech.setControls(player.controls());

  // Update the native controls when player controls state is updated
  controlsOn = function(){
    tech.setControls(true);
  };
  controlsOff = function(){
    tech.setControls(false);
  };
  player.on('controlsenabled', controlsOn);
  player.on('controlsdisabled', controlsOff);

  // Clean up when not using native controls anymore
  cleanUp = function(){
    player.off('controlsenabled', controlsOn);
    player.off('controlsdisabled', controlsOff);
  };
  tech.on('dispose', cleanUp);
  player.on('usingcustomcontrols', cleanUp);

  // Update the state of the player to using native controls
  player.usingNativeControls(true);
};


vjs.Html5.prototype.play = function(){ this.el_.play(); };
vjs.Html5.prototype.pause = function(){ this.el_.pause(); };
vjs.Html5.prototype.paused = function(){ return this.el_.paused; };

vjs.Html5.prototype.currentTime = function(){ return this.el_.currentTime; };
vjs.Html5.prototype.setCurrentTime = function(seconds){
  try {
    this.el_.currentTime = seconds;
  } catch(e) {
    vjs.log(e, 'Video is not ready. (Video.js)');
    // this.warning(VideoJS.warnings.videoNotReady);
  }
};

vjs.Html5.prototype.duration = function(){ return this.el_.duration || 0; };
vjs.Html5.prototype.buffered = function(){ return this.el_.buffered; };

vjs.Html5.prototype.volume = function(){ return this.el_.volume; };
vjs.Html5.prototype.setVolume = function(percentAsDecimal){ this.el_.volume = percentAsDecimal; };
vjs.Html5.prototype.muted = function(){ return this.el_.muted; };
vjs.Html5.prototype.setMuted = function(muted){ this.el_.muted = muted; };

vjs.Html5.prototype.width = function(){ return this.el_.offsetWidth; };
vjs.Html5.prototype.height = function(){ return this.el_.offsetHeight; };

vjs.Html5.prototype.supportsFullScreen = function(){
  if (typeof this.el_.webkitEnterFullScreen == 'function') {

    // Seems to be broken in Chromium/Chrome && Safari in Leopard
    if (/Android/.test(vjs.USER_AGENT) || !/Chrome|Mac OS X 10.5/.test(vjs.USER_AGENT)) {
      return true;
    }
  }
  return false;
};

vjs.Html5.prototype.enterFullScreen = function(){
  var video = this.el_;

  if ('webkitDisplayingFullscreen' in video) {
    this.one('webkitbeginfullscreen', function() {
      this.player_.isFullscreen(true);

      this.one('webkitendfullscreen', function() {
        this.player_.isFullscreen(false);
        this.player_.trigger('fullscreenchange');
      });

      this.player_.trigger('fullscreenchange');
    });
  }

  if (video.paused && video.networkState <= video.HAVE_METADATA) {
    // attempt to prime the video element for programmatic access
    // this isn't necessary on the desktop but shouldn't hurt
    this.el_.play();

    // playing and pausing synchronously during the transition to fullscreen
    // can get iOS ~6.1 devices into a play/pause loop
    this.setTimeout(function(){
      video.pause();
      video.webkitEnterFullScreen();
    }, 0);
  } else {
    video.webkitEnterFullScreen();
  }
};

vjs.Html5.prototype.exitFullScreen = function(){
  this.el_.webkitExitFullScreen();
};


vjs.Html5.prototype.src = function(src) {
  if (src === undefined) {
    return this.el_.src;
  } else {
    // Setting src through `src` instead of `setSrc` will be deprecated
    this.setSrc(src);
  }
};

vjs.Html5.prototype.setSrc = function(src) {
  this.el_.src = src;
};

vjs.Html5.prototype.load = function(){ this.el_.load(); };
vjs.Html5.prototype.currentSrc = function(){ return this.el_.currentSrc; };

vjs.Html5.prototype.poster = function(){ return this.el_.poster; };
vjs.Html5.prototype.setPoster = function(val){ this.el_.poster = val; };

vjs.Html5.prototype.preload = function(){ return this.el_.preload; };
vjs.Html5.prototype.setPreload = function(val){ this.el_.preload = val; };

vjs.Html5.prototype.autoplay = function(){ return this.el_.autoplay; };
vjs.Html5.prototype.setAutoplay = function(val){ this.el_.autoplay = val; };

vjs.Html5.prototype.controls = function(){ return this.el_.controls; };
vjs.Html5.prototype.setControls = function(val){ this.el_.controls = !!val; };

vjs.Html5.prototype.loop = function(){ return this.el_.loop; };
vjs.Html5.prototype.setLoop = function(val){ this.el_.loop = val; };

vjs.Html5.prototype.error = function(){ return this.el_.error; };
vjs.Html5.prototype.seeking = function(){ return this.el_.seeking; };
vjs.Html5.prototype.ended = function(){ return this.el_.ended; };
vjs.Html5.prototype.defaultMuted = function(){ return this.el_.defaultMuted; };

vjs.Html5.prototype.playbackRate = function(){ return this.el_.playbackRate; };
vjs.Html5.prototype.setPlaybackRate = function(val){ this.el_.playbackRate = val; };

vjs.Html5.prototype.networkState = function(){ return this.el_.networkState; };
<<<<<<< HEAD

vjs.Html5.prototype.textTracks = function() {
  if (!this['featuresNativeTextTracks']) {
    return vjs.MediaTechController.prototype.textTracks.call(this);
  }

  return this.el_.textTracks;
};
vjs.Html5.prototype.addTextTrack = function(kind, label, language) {
  if (!this['featuresNativeTextTracks']) {
    return vjs.MediaTechController.prototype.addTextTrack.call(this, kind, label, language);
  }

  return this.el_.addTextTrack(kind, label, language);
};

vjs.Html5.prototype.addRemoteTextTrack = function(options) {
  if (!this['featuresNativeTextTracks']) {
    return vjs.MediaTechController.prototype.addRemoteTextTrack.call(this, options);
  }

  var track = document.createElement('track');
  options = options || {};

  if (options['kind']) {
    track['kind'] = options['kind'];
  }
  if (options['label']) {
    track['label'] = options['label'];
  }
  if (options['language'] || options['srclang']) {
    track['srclang'] = options['language'] || options['srclang'];
  }
  if (options['default']) {
    track['default'] = options['default'];
  }
  if (options['id']) {
    track['id'] = options['id'];
  }
  if (options['src']) {
    track['src'] = options['src'];
  }

  this.el().appendChild(track);

  if (track.track['kind'] === 'metadata') {
    track['track']['mode'] = 'hidden';
  } else {
    track['track']['mode'] = 'disabled';
  }

  track['onload'] = function() {
    var tt = track['track'];
    if (track.readyState >= 2) {
      if (tt['kind'] === 'metadata' && tt['mode'] !== 'hidden') {
        tt['mode'] = 'hidden';
      } else if (tt['kind'] !== 'metadata' && tt['mode'] !== 'disabled') {
        tt['mode'] = 'disabled';
      }
      track['onload'] = null;
    }
  };

  this.remoteTextTracks().addTrack_(track.track);

  return track;
};

vjs.Html5.prototype.removeRemoteTextTrack = function(track) {
  if (!this['featuresNativeTextTracks']) {
    return vjs.MediaTechController.prototype.removeRemoteTextTrack.call(this, track);
  }

  var tracks, i;

  this.remoteTextTracks().removeTrack_(track);

  tracks = this.el()['querySelectorAll']('track');

  for (i = 0; i < tracks.length; i++) {
    if (tracks[i] === track || tracks[i]['track'] === track) {
      tracks[i]['parentNode']['removeChild'](tracks[i]);
      break;
    }
  }
};

/* HTML5 Support Testing ---------------------------------------------------- */
=======
vjs.Html5.prototype.readyState = function(){ return this.el_.readyState; };
>>>>>>> 5c59849f

/**
 * Check if HTML5 video is supported by this browser/device
 * @return {Boolean}
 */
vjs.Html5.isSupported = function(){
  // IE9 with no Media Player is a LIAR! (#984)
  try {
    vjs.TEST_VID['volume'] = 0.5;
  } catch (e) {
    return false;
  }

  return !!vjs.TEST_VID.canPlayType;
};

// Add Source Handler pattern functions to this tech
vjs.MediaTechController.withSourceHandlers(vjs.Html5);

/**
 * The default native source handler.
 * This simply passes the source to the video element. Nothing fancy.
 * @param  {Object} source   The source object
 * @param  {vjs.Html5} tech  The instance of the HTML5 tech
 */
vjs.Html5.nativeSourceHandler = {};

/**
 * Check if the video element can handle the source natively
 * @param  {Object} source  The source object
 * @return {String}         'probably', 'maybe', or '' (empty string)
 */
vjs.Html5.nativeSourceHandler.canHandleSource = function(source){
  var match, ext;

  function canPlayType(type){
    // IE9 on Windows 7 without MediaPlayer throws an error here
    // https://github.com/videojs/video.js/issues/519
    try {
      return vjs.TEST_VID.canPlayType(type);
    } catch(e) {
      return '';
    }
  }

  // If a type was provided we should rely on that
  if (source.type) {
    return canPlayType(source.type);
  } else if (source.src) {
    // If no type, fall back to checking 'video/[EXTENSION]'
    match = source.src.match(/\.([^.\/\?]+)(\?[^\/]+)?$/i);
    ext = match && match[1];

    return canPlayType('video/'+ext);
  }

  return '';
};

/**
 * Pass the source to the video element
 * Adaptive source handlers will have more complicated workflows before passing
 * video data to the video element
 * @param  {Object} source    The source object
 * @param  {vjs.Html5} tech   The instance of the Html5 tech
 */
vjs.Html5.nativeSourceHandler.handleSource = function(source, tech){
  tech.setSrc(source.src);
};

/**
 * Clean up the source handler when disposing the player or switching sources..
 * (no cleanup is needed when supporting the format natively)
 */
vjs.Html5.nativeSourceHandler.dispose = function(){};

// Register the native source handler
vjs.Html5.registerSourceHandler(vjs.Html5.nativeSourceHandler);

/**
 * Check if the volume can be changed in this browser/device.
 * Volume cannot be changed in a lot of mobile devices.
 * Specifically, it can't be changed from 1 on iOS.
 * @return {Boolean}
 */
vjs.Html5.canControlVolume = function(){
  var volume =  vjs.TEST_VID.volume;
  vjs.TEST_VID.volume = (volume / 2) + 0.1;
  return volume !== vjs.TEST_VID.volume;
};

/**
 * Check if playbackRate is supported in this browser/device.
 * @return {[type]} [description]
 */
vjs.Html5.canControlPlaybackRate = function(){
  var playbackRate =  vjs.TEST_VID.playbackRate;
  vjs.TEST_VID.playbackRate = (playbackRate / 2) + 0.1;
  return playbackRate !== vjs.TEST_VID.playbackRate;
};

/**
 * Check to see if native text tracks are supported by this browser/device
 * @return {Boolean}
 */
vjs.Html5.supportsNativeTextTracks = function() {
  var supportsTextTracks;

  // Figure out native text track support
  // If mode is a number, we cannot change it because it'll disappear from view.
  // Browsers with numeric modes include IE10 and older (<=2013) samsung android models.
  // Firefox isn't playing nice either with modifying the mode
  // TODO: Investigate firefox: https://github.com/videojs/video.js/issues/1862
  supportsTextTracks = !!vjs.TEST_VID.textTracks;
  if (supportsTextTracks && vjs.TEST_VID.textTracks.length > 0) {
    supportsTextTracks = typeof vjs.TEST_VID.textTracks[0]['mode'] !== 'number';
  }
  if (supportsTextTracks && vjs.IS_FIREFOX) {
    supportsTextTracks = false;
  }

  return supportsTextTracks;
};

/**
 * Set the tech's volume control support status
 * @type {Boolean}
 */
vjs.Html5.prototype['featuresVolumeControl'] = vjs.Html5.canControlVolume();

/**
 * Set the tech's playbackRate support status
 * @type {Boolean}
 */
vjs.Html5.prototype['featuresPlaybackRate'] = vjs.Html5.canControlPlaybackRate();

/**
 * Set the tech's status on moving the video element.
 * In iOS, if you move a video element in the DOM, it breaks video playback.
 * @type {Boolean}
 */
vjs.Html5.prototype['movingMediaElementInDOM'] = !vjs.IS_IOS;

/**
 * Set the the tech's fullscreen resize support status.
 * HTML video is able to automatically resize when going to fullscreen.
 * (No longer appears to be used. Can probably be removed.)
 */
vjs.Html5.prototype['featuresFullscreenResize'] = true;

/**
 * Set the tech's progress event support status
 * (this disables the manual progress events of the MediaTechController)
 */
vjs.Html5.prototype['featuresProgressEvents'] = true;

/**
 * Sets the tech's status on native text track support
 * @type {Boolean}
 */
vjs.Html5.prototype['featuresNativeTextTracks'] = vjs.Html5.supportsNativeTextTracks();

// HTML5 Feature detection and Device Fixes --------------------------------- //
(function() {
  var canPlayType,
      mpegurlRE = /^application\/(?:x-|vnd\.apple\.)mpegurl/i,
      mp4RE = /^video\/mp4/i;

  vjs.Html5.patchCanPlayType = function() {
    // Android 4.0 and above can play HLS to some extent but it reports being unable to do so
    if (vjs.ANDROID_VERSION >= 4.0) {
      if (!canPlayType) {
        canPlayType = vjs.TEST_VID.constructor.prototype.canPlayType;
      }

      vjs.TEST_VID.constructor.prototype.canPlayType = function(type) {
        if (type && mpegurlRE.test(type)) {
          return 'maybe';
        }
        return canPlayType.call(this, type);
      };
    }

    // Override Android 2.2 and less canPlayType method which is broken
    if (vjs.IS_OLD_ANDROID) {
      if (!canPlayType) {
        canPlayType = vjs.TEST_VID.constructor.prototype.canPlayType;
      }

      vjs.TEST_VID.constructor.prototype.canPlayType = function(type){
        if (type && mp4RE.test(type)) {
          return 'maybe';
        }
        return canPlayType.call(this, type);
      };
    }
  };

  vjs.Html5.unpatchCanPlayType = function() {
    var r = vjs.TEST_VID.constructor.prototype.canPlayType;
    vjs.TEST_VID.constructor.prototype.canPlayType = canPlayType;
    canPlayType = null;
    return r;
  };

  // by default, patch the video element
  vjs.Html5.patchCanPlayType();
})();

// List of all HTML5 events (various uses).
vjs.Html5.Events = 'loadstart,suspend,abort,error,emptied,stalled,loadedmetadata,loadeddata,canplay,canplaythrough,playing,waiting,seeking,seeked,ended,durationchange,timeupdate,progress,play,pause,ratechange,volumechange'.split(',');

vjs.Html5.disposeMediaElement = function(el){
  if (!el) { return; }

  el['player'] = null;

  if (el.parentNode) {
    el.parentNode.removeChild(el);
  }

  // remove any child track or source nodes to prevent their loading
  while(el.hasChildNodes()) {
    el.removeChild(el.firstChild);
  }

  // remove any src reference. not setting `src=''` because that causes a warning
  // in firefox
  el.removeAttribute('src');

  // force the media element to update its loading state by calling load()
  // however IE on Windows 7N has a bug that throws an error so need a try/catch (#793)
  if (typeof el.load === 'function') {
    // wrapping in an iife so it's not deoptimized (#1060#discussion_r10324473)
    (function() {
      try {
        el.load();
      } catch (e) {
        // not supported
      }
    })();
  }
};<|MERGE_RESOLUTION|>--- conflicted
+++ resolved
@@ -332,7 +332,7 @@
 vjs.Html5.prototype.setPlaybackRate = function(val){ this.el_.playbackRate = val; };
 
 vjs.Html5.prototype.networkState = function(){ return this.el_.networkState; };
-<<<<<<< HEAD
+vjs.Html5.prototype.readyState = function(){ return this.el_.readyState; };
 
 vjs.Html5.prototype.textTracks = function() {
   if (!this['featuresNativeTextTracks']) {
@@ -421,9 +421,6 @@
 };
 
 /* HTML5 Support Testing ---------------------------------------------------- */
-=======
-vjs.Html5.prototype.readyState = function(){ return this.el_.readyState; };
->>>>>>> 5c59849f
 
 /**
  * Check if HTML5 video is supported by this browser/device
