--- conflicted
+++ resolved
@@ -208,8 +208,7 @@
   player.dispose();
 });
 
-<<<<<<< HEAD
-QUnit.test('full window can be preferred to fulslcreen tech', function(assert) {
+QUnit.test('full window can be preferred to fullscreen tech', function(assert) {
 
   const player = FullscreenTestHelpers.makePlayer(false, {
     preferFullWindow: true
@@ -225,7 +224,10 @@
 
   player.exitFullscreen();
   assert.strictEqual(player.isFullWindow, false, 'full window is exited');
-=======
+  
+    player.dispose();
+});
+
 QUnit.test('fullwindow mode should exit when ESC event triggered', function(assert) {
   const player = FullscreenTestHelpers.makePlayer(true);
 
@@ -275,7 +277,6 @@
   html5.trigger('fullscreenerror', err);
 
   assert.strictEqual(fullscreenerror, err);
->>>>>>> b4ad93a1
 
   player.dispose();
 });