--- conflicted
+++ resolved
@@ -1392,7 +1392,6 @@
   videojs.registerComponent('Player', Player);
 });
 
-<<<<<<< HEAD
 QUnit.test('techGet runs through middleware if allowedGetter', function(assert) {
   let cts = 0;
   let durs = 0;
@@ -1525,7 +1524,8 @@
   player.dispose();
   delete Tech.techs_.FooTech;
   delete Tech.techs_.BarTech;
-=======
+});
+
 QUnit.test('options: plugins', function(assert) {
   const optionsSpy = sinon.spy();
 
@@ -1558,5 +1558,4 @@
 
   player.dispose();
   Plugin.deregisterPlugin('foo');
->>>>>>> 7bafcc2a
 });