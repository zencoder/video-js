/* eslint-env qunit */
import Plugin from '../../src/js/plugin';
import Player from '../../src/js/player.js';
import videojs from '../../src/js/video.js';
import * as Dom from '../../src/js/utils/dom.js';
import * as browser from '../../src/js/utils/browser.js';
import log from '../../src/js/utils/log.js';
import MediaError from '../../src/js/media-error.js';
import Html5 from '../../src/js/tech/html5.js';
import Tech from '../../src/js/tech/tech.js';
import TestHelpers from './test-helpers.js';
import document from 'global/document';
import sinon from 'sinon';
import window from 'global/window';
import * as middleware from '../../src/js/tech/middleware.js';
import * as Events from '../../src/js/utils/events.js';

QUnit.module('Player', {
  beforeEach() {
    this.clock = sinon.useFakeTimers();
    // reset players storage
    for (const playerId in Player.players) {
      if (Player.players[playerId] !== null) {
        Player.players[playerId].dispose();
      }
      delete Player.players[playerId];
    }
  },
  afterEach() {
    this.clock.restore();
  }
});

QUnit.test('should create player instance that inherits from component and dispose it', function(assert) {
  const player = TestHelpers.makePlayer();

  assert.ok(player.el().nodeName === 'DIV');
  assert.ok(player.on, 'component function exists');

  player.dispose();
  assert.ok(player.el() === null, 'element disposed');
});

QUnit.test('dispose should not throw if styleEl is missing', function(assert) {
  const player = TestHelpers.makePlayer();

  player.styleEl_.parentNode.removeChild(player.styleEl_);

  player.dispose();
  assert.ok(player.el() === null, 'element disposed');
});

QUnit.test('dispose should not throw if techEl is missing', function(assert) {
  const videoTag = TestHelpers.makeTag();
  const fixture = document.getElementById('qunit-fixture');

  fixture.appendChild(videoTag);

  const player = new Player(videoTag);

  player.tech_.el_.parentNode.removeChild(player.tech_.el_);
  player.tech_.el_ = null;
  let error;

  try {
    player.dispose();
  } catch (e) {
    error = e;
  }

  assert.notOk(error, 'Function did not throw an error on dispose');
});

QUnit.test('dispose should not throw if playerEl is missing', function(assert) {
  const videoTag = TestHelpers.makeTag();
  const fixture = document.getElementById('qunit-fixture');

  fixture.appendChild(videoTag);

  const player = new Player(videoTag);

  player.el_.parentNode.removeChild(player.el_);
  player.el_ = null;
  let error;

  try {
    player.dispose();
  } catch (e) {
    error = e;
  }

  assert.notOk(error, 'Function did not throw an error on dispose');
});

// technically, all uses of videojs.options should be replaced with
// Player.prototype.options_ in this file and a equivalent test using
// videojs.options should be made in video.test.js. Keeping this here
// until we make that move.
QUnit.test('should accept options from multiple sources and override in correct order', function(assert) {

  // Set a global option
  videojs.options.attr = 1;

  const tag0 = TestHelpers.makeTag();
  const player0 = new Player(tag0, { techOrder: ['techFaker'] });

  assert.equal(player0.options_.attr, 1, 'global option was set');
  player0.dispose();

  // Set a tag level option
  const tag2 = TestHelpers.makeTag();

  // Attributes must be set as strings
  tag2.setAttribute('attr', 'asdf');

  const player2 = new Player(tag2, { techOrder: ['techFaker'] });

  assert.equal(player2.options_.attr, 'asdf', 'Tag options overrode global options');
  player2.dispose();

  // Set a tag level option
  const tag3 = TestHelpers.makeTag();

  tag3.setAttribute('attr', 'asdf');

  const player3 = new Player(tag3, { techOrder: ['techFaker'], attr: 'fdsa' });

  assert.equal(player3.options_.attr, 'fdsa', 'Init options overrode tag and global options');
  player3.dispose();
});

QUnit.test('should get tag, source, and track settings', function(assert) {
  // Partially tested in lib->getAttributes

  const fixture = document.getElementById('qunit-fixture');

  let html = '<video id="example_1" class="video-js" autoplay preload="none">';

  html += '<source src="http://google.com" type="video/mp4">';
  html += '<source src="http://google.com" type="video/webm">';
  html += '<track kind="captions" attrtest>';
  html += '</video>';

  fixture.innerHTML += html;

  const tag = document.getElementById('example_1');
  const player = TestHelpers.makePlayer({}, tag);

  assert.equal(player.options_.autoplay, true, 'autoplay is set to true');
  assert.equal(player.options_.preload, 'none', 'preload is set to none');
  assert.equal(player.options_.id, 'example_1', 'id is set to example_1');
  assert.equal(player.options_.sources.length, 2, 'we have two sources');
  assert.equal(player.options_.sources[0].src, 'http://google.com', 'first source is google.com');
  assert.equal(player.options_.sources[0].type, 'video/mp4', 'first type is video/mp4');
  assert.equal(player.options_.sources[1].type, 'video/webm', 'second type is video/webm');
  assert.equal(player.options_.tracks.length, 1, 'we have one text track');
  assert.equal(player.options_.tracks[0].kind, 'captions', 'the text track is a captions file');
  assert.equal(player.options_.tracks[0].attrtest, '', 'we have an empty attribute called attrtest');

  assert.notEqual(player.el().className.indexOf('video-js'), -1, 'transferred class from tag to player div');
  assert.equal(player.el().id, 'example_1', 'transferred id from tag to player div');

  assert.equal(Player.players[player.id()], player, 'player referenceable from global list');
  assert.notEqual(tag.id, player.id, 'tag ID no longer is the same as player ID');
  assert.notEqual(tag.className, player.el().className, 'tag classname updated');

  player.dispose();

  assert.notEqual(tag.player, player, 'tag player ref killed');
  assert.ok(!Player.players.example_1, 'global player ref killed');
  assert.equal(player.el(), null, 'player el killed');
});

QUnit.test('should get current source from source tag', function(assert) {
  const fixture = document.getElementById('qunit-fixture');

  const html = [
    '<video id="example_1" class="video-js" preload="none">',
    '<source src="http://google.com" type="video/mp4">',
    '<source src="http://hugo.com" type="video/webm">',
    '</video>'
  ].join('');

  fixture.innerHTML += html;

  const tag = document.getElementById('example_1');
  const player = TestHelpers.makePlayer({}, tag);

  assert.ok(player.currentSource().src === 'http://google.com');
  assert.ok(player.currentSource().type === 'video/mp4');

  player.dispose();
});

QUnit.test('should get current sources from source tag', function(assert) {
  const fixture = document.getElementById('qunit-fixture');

  const html = [
    '<video id="example_1" class="video-js" preload="none">',
    '<source src="http://google.com" type="video/mp4">',
    '<source src="http://hugo.com" type="video/webm">',
    '</video>'
  ].join('');

  fixture.innerHTML += html;

  const tag = document.getElementById('example_1');
  const player = TestHelpers.makePlayer({}, tag);

  assert.ok(player.currentSources()[0].src === 'http://google.com');
  assert.ok(player.currentSources()[0].type === 'video/mp4');
  assert.ok(player.currentSources()[1].src === 'http://hugo.com');
  assert.ok(player.currentSources()[1].type === 'video/webm');

  // when redefining src expect sources to update accordingly
  player.src('http://google.com');

  assert.ok(player.currentSources()[0].src === 'http://google.com');
  assert.ok(player.currentSources()[0].type === undefined);
  assert.ok(player.currentSources()[1] === undefined);

  player.dispose();
});

QUnit.test('should get current source from src set', function(assert) {
  const fixture = document.getElementById('qunit-fixture');

  const html = '<video id="example_1" class="video-js" preload="none"></video>';

  fixture.innerHTML += html;

  const tag = document.getElementById('example_1');
  const player = TestHelpers.makePlayer({}, tag);

  player.loadTech_('Html5');

  // check for matching undefined src
  assert.deepEqual(player.currentSource(), {});
  assert.equal(player.src(), '');

  player.src('http://google.com');

  assert.ok(player.currentSource().src === 'http://google.com');
  assert.ok(player.currentSource().type === undefined);

  player.src({
    src: 'http://google.com'
  });

  assert.ok(player.currentSource().src === 'http://google.com');
  assert.ok(player.currentSource().type === undefined);

  player.src({
    src: 'http://google.com',
    type: 'video/mp4'
  });

  assert.ok(player.currentSource().src === 'http://google.com');
  assert.ok(player.currentSource().type === 'video/mp4');
  player.dispose();
});

QUnit.test('should get current sources from src set', function(assert) {
  const fixture = document.getElementById('qunit-fixture');

  const html = '<video id="example_1" class="video-js" preload="none"></video>';

  fixture.innerHTML += html;

  const tag = document.getElementById('example_1');
  const player = TestHelpers.makePlayer({}, tag);

  player.loadTech_('Html5');

  // check for matching undefined src
  assert.ok(player.currentSources(), []);

  player.src([{
    src: 'http://google.com'
  }, {
    src: 'http://hugo.com'
  }]);

  assert.ok(player.currentSources()[0].src === 'http://google.com');
  assert.ok(player.currentSources()[0].type === undefined);
  assert.ok(player.currentSources()[1].src === 'http://hugo.com');
  assert.ok(player.currentSources()[1].type === undefined);

  player.src([{
    src: 'http://google.com',
    type: 'video/mp4'
  }, {
    src: 'http://hugo.com',
    type: 'video/webm'
  }]);

  assert.ok(player.currentSources()[0].src === 'http://google.com');
  assert.ok(player.currentSources()[0].type === 'video/mp4');
  assert.ok(player.currentSources()[1].src === 'http://hugo.com');
  assert.ok(player.currentSources()[1].type === 'video/webm');

  // when redefining src expect sources to update accordingly
  player.src('http://hugo.com');

  assert.ok(player.currentSources()[0].src === 'http://hugo.com');
  assert.ok(player.currentSources()[0].type === undefined);
  assert.ok(player.currentSources()[1] === undefined);

  player.dispose();
});

QUnit.test('should asynchronously fire error events during source selection', function(assert) {
  assert.expect(2);

  sinon.stub(log, 'error');

  const player = TestHelpers.makePlayer({
    techOrder: ['foo'],
    sources: [
      { src: 'http://vjs.zencdn.net/v/oceans.mp4', type: 'video/mp4' }
    ]
  });

  assert.ok(player.options_.techOrder[0] === 'foo', 'Foo listed as the only tech');

  player.on('error', function(e) {
    assert.ok(player.error().code === 4, 'Source could not be played error thrown');
  });

  // The first one is for player initialization
  // The second one is the setTimeout for triggering the error
  this.clock.tick(1);
  this.clock.tick(1);

  player.dispose();
  log.error.restore();
});

QUnit.test('should set the width, height, and aspect ratio via a css class', function(assert) {
  const player = TestHelpers.makePlayer();
  const getStyleText = function(styleEl) {
    return (styleEl.styleSheet && styleEl.styleSheet.cssText) || styleEl.innerHTML;
  };

  // NOTE: was using npm/css to parse the actual CSS ast
  // but the css module doesn't support ie8
  const confirmSetting = function(prop, val) {
    let styleText = getStyleText(player.styleEl_);
    const re = new RegExp(prop + ':\\s?' + val);

    // Lowercase string for IE8
    styleText = styleText.toLowerCase();

    return !!re.test(styleText);
  };

  // Initial state
  assert.ok(!getStyleText(player.styleEl_), 'style element should be empty when the player is given no dimensions');

  // Set only the width
  player.width(100);
  assert.ok(confirmSetting('width', '100px'), 'style width should equal the supplied width in pixels');
  assert.ok(confirmSetting('height', '56.25px'), 'style height should match the default aspect ratio of the width');

  // Set the height
  player.height(200);
  assert.ok(confirmSetting('height', '200px'), 'style height should match the supplied height in pixels');

  // Reset the width and height to defaults
  player.width('');
  player.height('');
  assert.ok(confirmSetting('width', '300px'), 'supplying an empty string should reset the width');
  assert.ok(confirmSetting('height', '168.75px'), 'supplying an empty string should reset the height');

  // Switch to fluid mode
  player.fluid(true);
  assert.ok(player.hasClass('vjs-fluid'), 'the vjs-fluid class should be added to the player');
  assert.ok(confirmSetting('padding-top', '56.25%'), 'fluid aspect ratio should match the default aspect ratio');

  // Change the aspect ratio
  player.aspectRatio('4:1');
  assert.ok(confirmSetting('padding-top', '25%'), 'aspect ratio percent should match the newly set aspect ratio');
  player.dispose();
});

QUnit.test('should default to 16:9 when fluid', function(assert) {
  const player = TestHelpers.makePlayer({fluid: true});
  const ratio = player.currentHeight() / player.currentWidth();

  // account for some rounding of 0.5625 up to 0.563
  assert.ok(((ratio >= 0.562) && (ratio <= 0.563)), 'fluid player without dimensions defaults to 16:9');

  player.dispose();
});

QUnit.test('should set fluid to true if element has vjs-fluid class', function(assert) {
  const tag = TestHelpers.makeTag();

  tag.className += ' vjs-fluid';

  const player = TestHelpers.makePlayer({}, tag);

  assert.ok(player.fluid(), 'fluid is true with vjs-fluid class');

  player.dispose();
});

QUnit.test('should set fill to true if element has vjs-fill class', function(assert) {
  const tag = TestHelpers.makeTag();

  tag.className += ' vjs-fill';

  const player = TestHelpers.makePlayer({}, tag);

  assert.ok(player.fill(), 'fill is true with vjs-fill class');

  player.dispose();
});

QUnit.test('fill turns off fluid', function(assert) {
  const tag = TestHelpers.makeTag();

  tag.className += ' vjs-fluid';

  const player = TestHelpers.makePlayer({}, tag);

  assert.notOk(player.fill(), 'fill is false');
  assert.ok(player.fluid(), 'fluid is true');

  player.fill(true);

  assert.ok(player.fill(), 'fill is true');
  assert.notOk(player.fluid(), 'fluid is false');

  player.dispose();
});

QUnit.test('fluid turns off fill', function(assert) {
  const tag = TestHelpers.makeTag();

  tag.className += ' vjs-fill';

  const player = TestHelpers.makePlayer({}, tag);

  assert.ok(player.fill(), 'fill is true');
  assert.notOk(player.fluid(), 'fluid is false');

  player.fluid(true);

  assert.notOk(player.fill(), 'fill is false');
  assert.ok(player.fluid(), 'fluid is true');

  player.dispose();
});

QUnit.test('should use an class name that begins with an alpha character', function(assert) {
  const alphaPlayer = TestHelpers.makePlayer({ id: 'alpha1' });
  const numericPlayer = TestHelpers.makePlayer({ id: '1numeric' });

  const getStyleText = function(styleEl) {
    return (styleEl.styleSheet && styleEl.styleSheet.cssText) || styleEl.innerHTML;
  };

  alphaPlayer.width(100);
  numericPlayer.width(100);

  assert.ok(/\s*\.alpha1-dimensions\s*\{/.test(getStyleText(alphaPlayer.styleEl_)), 'appends -dimensions to an alpha player ID');
  assert.ok(/\s*\.dimensions-1numeric\s*\{/.test(getStyleText(numericPlayer.styleEl_)), 'prepends dimensions- to a numeric player ID');
  alphaPlayer.dispose();
  numericPlayer.dispose();
});

QUnit.test('should wrap the original tag in the player div', function(assert) {
  const tag = TestHelpers.makeTag();
  const container = document.createElement('div');
  const fixture = document.getElementById('qunit-fixture');

  container.appendChild(tag);
  fixture.appendChild(container);

  const player = new Player(tag, { techOrder: ['techFaker'] });
  const el = player.el();

  assert.ok(el.parentNode === container, 'player placed at same level as tag');
  // Tag may be placed inside the player element or it may be removed from the DOM
  assert.ok(tag.parentNode !== container, 'tag removed from original place');

  player.dispose();
});

QUnit.test('should set and update the poster value', function(assert) {
  const poster = '#';
  const updatedPoster = 'http://example.com/updated-poster.jpg';

  const tag = TestHelpers.makeTag();

  tag.setAttribute('poster', poster);

  const player = TestHelpers.makePlayer({}, tag);

  assert.equal(player.poster(), poster, 'the poster property should equal the tag attribute');

  let pcEmitted = false;

  player.on('posterchange', function() {
    pcEmitted = true;
  });

  player.poster(updatedPoster);
  assert.ok(pcEmitted, 'posterchange event was emitted');
  assert.equal(player.poster(), updatedPoster, 'the updated poster is returned');

  player.dispose();
});

// hasStarted() is equivalent to the "show poster flag" in the
// standard, for the purpose of displaying the poster image
// https://html.spec.whatwg.org/multipage/embedded-content.html#dom-media-play
QUnit.test('should hide the poster when play is called', function(assert) {
  const player = TestHelpers.makePlayer({
    poster: 'https://example.com/poster.jpg'
  });

  assert.equal(player.hasStarted(), false, 'the show poster flag is true before play');
  player.tech_.trigger('play');
  assert.equal(player.hasStarted(), true, 'the show poster flag is false after play');

  player.tech_.trigger('loadstart');
  assert.equal(player.hasStarted(), false, 'the resource selection algorithm sets the show poster flag to true');

  player.tech_.trigger('play');
  assert.equal(player.hasStarted(), true, 'the show poster flag is false after play');
  player.dispose();
});

QUnit.test('should load a media controller', function(assert) {
  const player = TestHelpers.makePlayer({
    preload: 'none',
    sources: [
      { src: 'http://google.com', type: 'video/mp4' },
      { src: 'http://google.com', type: 'video/webm' }
    ]
  });

  assert.ok(player.el().children[0].className.indexOf('vjs-tech') !== -1, 'media controller loaded');

  player.dispose();
});

QUnit.test('should be able to initialize player twice on the same tag using string reference', function(assert) {
  let videoTag = TestHelpers.makeTag();
  const id = videoTag.id;

  const fixture = document.getElementById('qunit-fixture');

  fixture.appendChild(videoTag);

  let player = videojs(videoTag.id, { techOrder: ['techFaker'] });

  assert.ok(player, 'player is created');
  player.dispose();

  assert.ok(!document.getElementById(id), 'element is removed');
  videoTag = TestHelpers.makeTag();
  fixture.appendChild(videoTag);

  // here we receive cached version instead of real
  player = videojs(videoTag.id, { techOrder: ['techFaker'] });
  // here it triggers error, because player was destroyed already after first dispose
  player.dispose();
});

QUnit.test('should set controls and trigger events', function(assert) {
  const player = TestHelpers.makePlayer({ controls: false });

  assert.ok(player.controls() === false, 'controls set through options');
  const hasDisabledClass = player.el().className.indexOf('vjs-controls-disabled');

  assert.ok(hasDisabledClass !== -1, 'Disabled class added to player');

  player.controls(true);
  assert.ok(player.controls() === true, 'controls updated');
  const hasEnabledClass = player.el().className.indexOf('vjs-controls-enabled');

  assert.ok(hasEnabledClass !== -1, 'Disabled class added to player');

  player.on('controlsenabled', function() {
    assert.ok(true, 'enabled fired once');
  });
  player.on('controlsdisabled', function() {
    assert.ok(true, 'disabled fired once');
  });
  player.controls(false);

  player.dispose();
});

QUnit.test('should toggle user the user state between active and inactive', function(assert) {
  const player = TestHelpers.makePlayer({});

  assert.expect(9);

  assert.ok(player.userActive(), 'User should be active at player init');

  player.on('userinactive', function() {
    assert.ok(true, 'userinactive event triggered');
  });

  player.on('useractive', function() {
    assert.ok(true, 'useractive event triggered');
  });

  player.userActive(false);
  assert.ok(player.userActive() === false, 'Player state changed to inactive');
  assert.ok(player.el().className.indexOf('vjs-user-active') === -1, 'Active class removed');
  assert.ok(player.el().className.indexOf('vjs-user-inactive') !== -1, 'Inactive class added');

  player.userActive(true);
  assert.ok(player.userActive() === true, 'Player state changed to active');
  assert.ok(player.el().className.indexOf('vjs-user-inactive') === -1, 'Inactive class removed');
  assert.ok(player.el().className.indexOf('vjs-user-active') !== -1, 'Active class added');

  player.dispose();
});

QUnit.test('should add a touch-enabled classname when touch is supported', function(assert) {
  assert.expect(1);

  // Fake touch support. Real touch support isn't needed for this test.
  const origTouch = browser.TOUCH_ENABLED;

  browser.TOUCH_ENABLED = true;

  const player = TestHelpers.makePlayer({});

  assert.notEqual(player.el().className.indexOf('vjs-touch-enabled'), -1, 'touch-enabled classname added');

  browser.TOUCH_ENABLED = origTouch;
  player.dispose();
});

QUnit.test('should not add a touch-enabled classname when touch is not supported', function(assert) {
  assert.expect(1);

  // Fake not having touch support in case that the browser running the test supports it
  const origTouch = browser.TOUCH_ENABLED;

  browser.TOUCH_ENABLED = false;

  const player = TestHelpers.makePlayer({});

  assert.equal(player.el().className.indexOf('vjs-touch-enabled'), -1, 'touch-enabled classname not added');

  browser.TOUCH_ENABLED = origTouch;
  player.dispose();
});

QUnit.test('should allow for tracking when native controls are used', function(assert) {
  const player = TestHelpers.makePlayer({});

  assert.expect(6);

  // Make sure native controls is false before starting test
  player.usingNativeControls(false);

  player.on('usingnativecontrols', function() {
    assert.ok(true, 'usingnativecontrols event triggered');
  });

  player.on('usingcustomcontrols', function() {
    assert.ok(true, 'usingcustomcontrols event triggered');
  });

  player.usingNativeControls(true);
  assert.ok(player.usingNativeControls() === true, 'Using native controls is true');
  assert.ok(player.el().className.indexOf('vjs-using-native-controls') !== -1, 'Native controls class added');

  player.usingNativeControls(false);
  assert.ok(player.usingNativeControls() === false, 'Using native controls is false');
  assert.ok(player.el().className.indexOf('vjs-using-native-controls') === -1, 'Native controls class removed');

  player.dispose();
});

QUnit.test('make sure that controls listeners do not get added too many times', function(assert) {
  const player = TestHelpers.makePlayer({});
  let listeners = 0;

  player.addTechControlsListeners_ = function() {
    listeners++;
  };

  // Make sure native controls is false before starting test
  player.usingNativeControls(false);

  player.usingNativeControls(true);

  player.controls(true);

  assert.equal(listeners, 0, 'addTechControlsListeners_ should not have gotten called yet');

  player.usingNativeControls(false);
  player.controls(false);

  player.controls(true);
  assert.equal(listeners, 1, 'addTechControlsListeners_ should have gotten called once');

  player.dispose();
});

QUnit.test('should register players with generated ids', function(assert) {
  const fixture = document.getElementById('qunit-fixture');

  const video = document.createElement('video');

  video.className = 'vjs-default-skin video-js';
  fixture.appendChild(video);

  const player = new Player(video, { techOrder: ['techFaker'] });
  const id = player.el().id;

  assert.equal(player.el().id, player.id(), 'the player and element ids are equal');
  assert.ok(Player.players[id], 'the generated id is registered');
  player.dispose();
});

QUnit.test('should not add multiple first play events despite subsequent loads', function(assert) {
  assert.expect(1);

  const player = TestHelpers.makePlayer({});

  player.on('firstplay', function() {
    assert.ok(true, 'First play should fire once.');
  });

  // Checking to make sure onLoadStart removes first play listener before adding a new one.
  player.tech_.trigger('loadstart');
  player.tech_.trigger('loadstart');
  player.tech_.trigger('play');
  player.dispose();
});

QUnit.test('should fire firstplay after resetting the player', function(assert) {
  const player = TestHelpers.makePlayer({});

  let fpFired = false;

  player.on('firstplay', function() {
    fpFired = true;
  });

  // init firstplay listeners
  player.tech_.trigger('loadstart');
  player.tech_.trigger('play');
  assert.ok(fpFired, 'First firstplay fired');

  // reset the player
  player.tech_.trigger('loadstart');
  fpFired = false;
  player.tech_.trigger('play');
  assert.ok(fpFired, 'Second firstplay fired');

  // the play event can fire before the loadstart event.
  // in that case we still want the firstplay even to fire.
  player.tech_.paused = function() {
    return false;
  };
  fpFired = false;
  // reset the player
  player.tech_.trigger('loadstart');
  // player.tech_.trigger('play');
  assert.ok(fpFired, 'Third firstplay fired');
  player.dispose();
});

QUnit.test('should remove vjs-has-started class', function(assert) {
  assert.expect(3);

  const player = TestHelpers.makePlayer({});

  player.tech_.trigger('loadstart');
  player.tech_.trigger('play');
  assert.ok(player.el().className.indexOf('vjs-has-started') !== -1, 'vjs-has-started class added');

  player.tech_.trigger('loadstart');
  assert.ok(player.el().className.indexOf('vjs-has-started') === -1, 'vjs-has-started class removed');

  player.tech_.trigger('play');

  assert.ok(player.el().className.indexOf('vjs-has-started') !== -1, 'vjs-has-started class added again');
  player.dispose();
});

QUnit.test('should add and remove vjs-ended class', function(assert) {
  assert.expect(4);

  const player = TestHelpers.makePlayer({});

  player.tech_.trigger('loadstart');
  player.tech_.trigger('play');
  player.tech_.trigger('ended');
  assert.ok(player.el().className.indexOf('vjs-ended') !== -1, 'vjs-ended class added');

  player.tech_.trigger('play');
  assert.ok(player.el().className.indexOf('vjs-ended') === -1, 'vjs-ended class removed');

  player.tech_.trigger('ended');
  assert.ok(player.el().className.indexOf('vjs-ended') !== -1, 'vjs-ended class re-added');

  player.tech_.trigger('loadstart');
  assert.ok(player.el().className.indexOf('vjs-ended') === -1, 'vjs-ended class removed');
  player.dispose();
});

QUnit.test('player should handle different error types', function(assert) {
  assert.expect(8);
  const player = TestHelpers.makePlayer({});
  const testMsg = 'test message';

  // prevent error log messages in the console
  sinon.stub(log, 'error');

  // error code supplied
  function errCode() {
    assert.equal(player.error().code, 1, 'error code is correct');
  }
  player.on('error', errCode);
  player.error(1);
  player.off('error', errCode);

  // error instance supplied
  function errInst() {
    assert.equal(player.error().code, 2, 'MediaError code is correct');
    assert.equal(player.error().message, testMsg, 'MediaError message is correct');
  }
  player.on('error', errInst);
  player.error(new MediaError({ code: 2, message: testMsg }));
  player.off('error', errInst);

  // error message supplied
  function errMsg() {
    assert.equal(player.error().code, 0, 'error message code is correct');
    assert.equal(player.error().message, testMsg, 'error message is correct');
  }
  player.on('error', errMsg);
  player.error(testMsg);
  player.off('error', errMsg);

  // error config supplied
  function errConfig() {
    assert.equal(player.error().code, 3, 'error config code is correct');
    assert.equal(player.error().message, testMsg, 'error config message is correct');
  }
  player.on('error', errConfig);
  player.error({ code: 3, message: testMsg });
  player.off('error', errConfig);

  // check for vjs-error classname
  assert.ok(player.el().className.indexOf('vjs-error') >= 0, 'player does not have vjs-error classname');

  // restore error logging
  log.error.restore();

  player.dispose();
});

QUnit.test('Data attributes on the video element should persist in the new wrapper element', function(assert) {
  const dataId = 123;

  const tag = TestHelpers.makeTag();

  tag.setAttribute('data-id', dataId);

  const player = TestHelpers.makePlayer({}, tag);

  assert.equal(player.el().getAttribute('data-id'), dataId, 'data-id should be available on the new player element after creation');

  player.dispose();
});

QUnit.test('should restore attributes from the original video tag when creating a new element', function(assert) {
  // simulate attributes stored from the original tag
  const tag = Dom.createEl('video');

  tag.setAttribute('preload', 'auto');
  tag.setAttribute('autoplay', '');
  tag.setAttribute('webkit-playsinline', '');

  const html5Mock = { options_: {tag} };

  // set options that should override tag attributes
  html5Mock.options_.preload = 'none';

  // create the element
  const el = Html5.prototype.createEl.call(html5Mock);

  assert.equal(el.getAttribute('preload'), 'none', 'attribute was successful overridden by an option');
  assert.equal(el.getAttribute('autoplay'), '', 'autoplay attribute was set properly');
  assert.equal(el.getAttribute('webkit-playsinline'), '', 'webkit-playsinline attribute was set properly');
});

if (Html5.isSupported()) {
  QUnit.test('player.playsinline() should be able to get/set playsinline attribute', function(assert) {
    assert.expect(5);

    const video = document.createElement('video');
    const player = TestHelpers.makePlayer({techOrder: ['html5']}, video);

    // test setter
    assert.ok(!player.tech_.el().hasAttribute('playsinline'), 'playsinline has not yet been added');

    player.playsinline(true);

    assert.ok(player.tech_.el().hasAttribute('playsinline'), 'playsinline attribute added');

    player.playsinline(false);

    assert.ok(!player.tech_.el().hasAttribute('playsinline'), 'playsinline attribute removed');

    // test getter
    player.tech_.el().setAttribute('playsinline', 'playsinline');

    assert.ok(player.playsinline(), 'correctly detects playsinline attribute');

    player.tech_.el().removeAttribute('playsinline');

    assert.ok(!player.playsinline(), 'correctly detects absence of playsinline attribute');
  });
}

QUnit.test('if tag exists and movingMediaElementInDOM, re-use the tag', function(assert) {
  // simulate attributes stored from the original tag
  const tag = Dom.createEl('video');

  tag.setAttribute('preload', 'auto');
  tag.setAttribute('autoplay', '');
  tag.setAttribute('webkit-playsinline', '');

  const html5Mock = {
    options_: {
      tag,
      playerElIngest: false
    },
    movingMediaElementInDOM: true
  };

  // set options that should override tag attributes
  html5Mock.options_.preload = 'none';

  // create the element
  const el = Html5.prototype.createEl.call(html5Mock);

  assert.equal(el.getAttribute('preload'), 'none', 'attribute was successful overridden by an option');
  assert.equal(el.getAttribute('autoplay'), '', 'autoplay attribute was set properly');
  assert.equal(el.getAttribute('webkit-playsinline'), '', 'webkit-playsinline attribute was set properly');

  assert.equal(el, tag, 'we have re-used the tag as expected');
});

QUnit.test('if tag exists and *not* movingMediaElementInDOM, create a new tag', function(assert) {
  // simulate attributes stored from the original tag
  const tag = Dom.createEl('video');

  tag.setAttribute('preload', 'auto');
  tag.setAttribute('autoplay', '');
  tag.setAttribute('webkit-playsinline', '');

  const html5Mock = {
    options_: {
      tag,
      playerElIngest: false
    },
    movingMediaElementInDOM: false
  };

  // set options that should override tag attributes
  html5Mock.options_.preload = 'none';

  // create the element
  const el = Html5.prototype.createEl.call(html5Mock);

  assert.equal(el.getAttribute('preload'), 'none', 'attribute was successful overridden by an option');
  assert.equal(el.getAttribute('autoplay'), '', 'autoplay attribute was set properly');
  assert.equal(el.getAttribute('webkit-playsinline'), '', 'webkit-playsinline attribute was set properly');

  assert.notEqual(el, tag, 'we have not re-used the tag as expected');
});

QUnit.test('if tag exists and *not* movingMediaElementInDOM, but playerElIngest re-use tag', function(assert) {
  // simulate attributes stored from the original tag
  const tag = Dom.createEl('video');

  tag.setAttribute('preload', 'auto');
  tag.setAttribute('autoplay', '');
  tag.setAttribute('webkit-playsinline', '');

  const html5Mock = {
    options_: {
      tag,
      playerElIngest: true
    },
    movingMediaElementInDOM: false
  };

  // set options that should override tag attributes
  html5Mock.options_.preload = 'none';

  // create the element
  const el = Html5.prototype.createEl.call(html5Mock);

  assert.equal(el.getAttribute('preload'), 'none', 'attribute was successful overridden by an option');
  assert.equal(el.getAttribute('autoplay'), '', 'autoplay attribute was set properly');
  assert.equal(el.getAttribute('webkit-playsinline'), '', 'webkit-playsinline attribute was set properly');

  assert.equal(el, tag, 'we have re-used the tag as expected');
});

QUnit.test('should honor default inactivity timeout', function(assert) {
  const clock = sinon.useFakeTimers();

  // default timeout is 2000ms
  const player = TestHelpers.makePlayer({});

  player.trigger('play');

  assert.equal(player.userActive(), true, 'User is active on creation');
  clock.tick(1800);
  assert.equal(player.userActive(), true, 'User is still active');
  clock.tick(500);
  assert.equal(player.userActive(), false, 'User is inactive after timeout expired');

  clock.restore();
  player.dispose();
});

QUnit.test('should honor configured inactivity timeout', function(assert) {
  const clock = sinon.useFakeTimers();

  // default timeout is 2000ms, set to shorter 200ms
  const player = TestHelpers.makePlayer({
    inactivityTimeout: 200
  });

  player.trigger('play');

  assert.equal(player.userActive(), true, 'User is active on creation');
  clock.tick(150);
  assert.equal(player.userActive(), true, 'User is still active');
  clock.tick(350);
  // make sure user is now inactive after 500ms
  assert.equal(player.userActive(), false, 'User is inactive after timeout expired');

  clock.restore();
  player.dispose();
});

QUnit.test('should honor disabled inactivity timeout', function(assert) {
  const clock = sinon.useFakeTimers();

  // default timeout is 2000ms, disable by setting to zero
  const player = TestHelpers.makePlayer({
    inactivityTimeout: 0
  });

  assert.equal(player.userActive(), true, 'User is active on creation');
  clock.tick(5000);
  assert.equal(player.userActive(), true, 'User is still active');

  clock.restore();
  player.dispose();
});

QUnit.test('should clear pending errors on disposal', function(assert) {
  const clock = sinon.useFakeTimers();

  const player = TestHelpers.makePlayer();

  clock.tick(1);

  player.src({
    src: 'http://example.com/movie.unsupported-format',
    type: 'video/unsupported-format'
  });

  clock.tick(1);

  player.dispose();

  try {
    clock.tick(5000);
  } catch (e) {
    return assert.ok(!e, 'threw an error: ' + e.message);
  }
  assert.ok(true, 'did not throw an error after disposal');
});

QUnit.test('pause is called when player ended event is fired and player is not paused', function(assert) {
  const video = document.createElement('video');
  const player = TestHelpers.makePlayer({}, video);
  let pauses = 0;

  player.paused = function() {
    return false;
  };
  player.pause = function() {
    pauses++;
  };
  player.tech_.trigger('ended');
  assert.equal(pauses, 1, 'pause was called');
  player.dispose();
});

QUnit.test('pause is not called if the player is paused and ended is fired', function(assert) {
  const video = document.createElement('video');
  const player = TestHelpers.makePlayer({}, video);
  let pauses = 0;

  player.paused = function() {
    return true;
  };
  player.pause = function() {
    pauses++;
  };
  player.tech_.trigger('ended');

  assert.equal(pauses, 0, 'pause was not called when ended fired');
  player.dispose();
});

QUnit.test('should add an audio class if an audio el is used', function(assert) {
  const audio = document.createElement('audio');
  const player = TestHelpers.makePlayer({}, audio);
  const audioClass = 'vjs-audio';

  assert.ok(player.el().className.indexOf(audioClass) !== -1, 'added ' + audioClass + ' css class');
  player.dispose();
});

QUnit.test('should add a video player region if a video el is used', function(assert) {
  const video = document.createElement('video');
  const player = TestHelpers.makePlayer({}, video);

  assert.ok(player.el().getAttribute('role') === 'region', 'region role is present');
  assert.ok(player.el().getAttribute('aria-label') === 'Video Player', 'Video Player label present');
  player.dispose();
});

QUnit.test('should add an audio player region if an audio el is used', function(assert) {
  const audio = document.createElement('audio');
  const player = TestHelpers.makePlayer({}, audio);

  assert.ok(player.el().getAttribute('role') === 'region', 'region role is present');
  assert.ok(player.el().getAttribute('aria-label') === 'Audio Player', 'Audio Player label present');
  player.dispose();
});

QUnit.test('should not be scrubbing while not seeking', function(assert) {
  const player = TestHelpers.makePlayer();

  assert.equal(player.scrubbing(), false, 'player is not scrubbing');
  assert.ok(player.el().className.indexOf('scrubbing') === -1, 'scrubbing class is not present');
  player.scrubbing(false);

  assert.equal(player.scrubbing(), false, 'player is not scrubbing');
  player.dispose();
});

QUnit.test('should be scrubbing while seeking', function(assert) {
  const player = TestHelpers.makePlayer();

  player.scrubbing(true);
  assert.equal(player.scrubbing(), true, 'player is scrubbing');
  assert.ok(player.el().className.indexOf('scrubbing') !== -1, 'scrubbing class is present');
  player.dispose();
});

if (window.Promise) {
  QUnit.test('play promise should resolve to native promise if returned', function(assert) {
    const player = TestHelpers.makePlayer({});
    const done = assert.async();

    player.src({
      src: 'http://example.com/video.mp4',
      type: 'video/mp4'
    });

    this.clock.tick(1);

    player.tech_.play = () => window.Promise.resolve('foo');
    const p = player.play();

    assert.ok(p, 'play returns something');
    assert.equal(typeof p.then, 'function', 'play returns a promise');
    p.then(function(val) {
      assert.equal(val, 'foo', 'should resolve to native promise value');

      player.dispose();
      done();
    });
  });
}

QUnit.test('play promise should resolve to native value if returned', function(assert) {
  const done = assert.async();
  const player = TestHelpers.makePlayer({});

  player.src({
    src: 'http://example.com/video.mp4',
    type: 'video/mp4'
  });

  this.clock.tick(1);

  player.tech_.play = () => 'foo';
  const p = player.play();

  const finish = (v) => {
    assert.equal(v, 'foo', 'play returns foo');
    done();
  };

  if (typeof p === 'string') {
    finish(p);
  } else {
    p.then((v) => {
      finish(v);
    });
  }
});

QUnit.test('should throw on startup no techs are specified', function(assert) {
  const techOrder = videojs.options.techOrder;
  const fixture = document.getElementById('qunit-fixture');

  videojs.options.techOrder = null;
  assert.throws(function() {
    const tag = TestHelpers.makeTag();

    fixture.appendChild(tag);

    videojs(tag);
  }, 'a falsey techOrder should throw');

  videojs.options.techOrder = techOrder;
});

QUnit.test('should have a sensible toJSON that is equivalent to player.options', function(assert) {
  const playerOptions = {
    html5: {
      nativeTextTracks: false
    }
  };

  const player = TestHelpers.makePlayer(playerOptions);

  assert.deepEqual(player.toJSON(), player.options_, 'simple player options toJSON produces output equivalent to player.options_');

  const playerOptions2 = {
    tracks: [{
      label: 'English',
      srclang: 'en',
      src: '../docs/examples/shared/example-captions.vtt',
      kind: 'captions'
    }]
  };

  const player2 = TestHelpers.makePlayer(playerOptions2);

  playerOptions2.tracks[0].player = player2;

  const popts = player2.options_;

  popts.tracks[0].player = undefined;

  assert.deepEqual(player2.toJSON(), popts, 'no circular references');

  player.dispose();
  player2.dispose();
});

QUnit.test('should ignore case in language codes and try primary code', function(assert) {
  assert.expect(3);

  const player = TestHelpers.makePlayer({
    languages: {
      'en-gb': {
        Good: 'Brilliant'
      },
      'EN': {
        Good: 'Awesome',
        Error: 'Problem'
      }
    }
  });

  player.language('en-gb');
  assert.strictEqual(player.localize('Good'), 'Brilliant', 'Used subcode specific localisation');
  assert.strictEqual(player.localize('Error'), 'Problem', 'Used primary code localisation');
  player.language('en-GB');
  assert.strictEqual(player.localize('Good'), 'Brilliant', 'Ignored case');
  player.dispose();
});

QUnit.test('inherits language from parent element', function(assert) {
  const fixture = document.getElementById('qunit-fixture');
  const oldLang = fixture.getAttribute('lang');

  fixture.setAttribute('lang', 'x-test');
  const player = TestHelpers.makePlayer();

  assert.equal(player.language(), 'x-test', 'player inherits parent element language');

  player.dispose();
  if (oldLang) {
    fixture.setAttribute('lang', oldLang);
  } else {
    fixture.removeAttribute('lang');
  }
});

QUnit.test('sets lang attribute on player el', function(assert) {
  const fixture = document.getElementById('qunit-fixture');
  const oldLang = fixture.getAttribute('lang');

  fixture.setAttribute('lang', 'x-attr-test');
  const player = TestHelpers.makePlayer();

  assert.equal(player.el().getAttribute('lang'), 'x-attr-test', 'player sets lang attribute on self');

  player.dispose();
  if (oldLang) {
    fixture.setAttribute('lang', oldLang);
  } else {
    fixture.removeAttribute('lang');
  }
});

QUnit.test('should return correct values for canPlayType', function(assert) {
  const player = TestHelpers.makePlayer();

  assert.equal(player.canPlayType('video/mp4'), 'maybe', 'player can play mp4 files');
  assert.equal(player.canPlayType('video/unsupported-format'), '', 'player can not play unsupported files');

  player.dispose();
});

QUnit.test('createModal()', function(assert) {
  const player = TestHelpers.makePlayer();
  const modal = player.createModal('foo');
  const spy = sinon.spy();

  modal.on('dispose', spy);

  assert.expect(5);
  assert.strictEqual(modal.el().parentNode, player.el(), 'the modal is injected into the player');
  assert.strictEqual(modal.content(), 'foo', 'content is set properly');
  assert.ok(modal.opened(), 'modal is opened by default');
  modal.close();

  assert.ok(spy.called, 'modal was disposed when closed');
  assert.strictEqual(player.children().indexOf(modal), -1, 'modal was removed from player\'s children');
  player.dispose();
});

QUnit.test('createModal() options object', function(assert) {
  const player = TestHelpers.makePlayer();
  const modal = player.createModal('foo', {content: 'bar', label: 'boo'});

  assert.expect(2);
  assert.strictEqual(modal.content(), 'foo', 'content argument takes precedence');
  assert.strictEqual(modal.options_.label, 'boo', 'modal options are set properly');
  modal.close();
  player.dispose();
});

QUnit.test('you can clear error in the error event', function(assert) {
  const player = TestHelpers.makePlayer();

  sinon.stub(log, 'error');

  player.error({code: 4});
  assert.ok(player.error(), 'we have an error');
  player.error(null);

  player.one('error', function() {
    player.error(null);
  });
  player.error({code: 4});
  assert.ok(!player.error(), 'we no longer have an error');

  log.error.restore();
  player.dispose();
});

QUnit.test('Player#tech will return tech given the appropriate input', function(assert) {
  const oldLogWarn = log.warn;
  let warning;

  log.warn = function(_warning) {
    warning = _warning;
  };

  const tech_ = {};
  const returnedTech = Player.prototype.tech.call({tech_}, true);

  assert.equal(returnedTech, tech_, 'We got back the tech we wanted');
  assert.notOk(warning, 'no warning was logged');

  log.warn = oldLogWarn;
});

QUnit.test('Player#tech logs a warning when called without a safety argument', function(assert) {
  const oldLogWarn = log.warn;
  const warningRegex = new RegExp('https://github.com/videojs/video.js/issues/2617');
  let warning;

  log.warn = function(_warning) {
    warning = _warning;
  };

  const tech_ = {};

  Player.prototype.tech.call({tech_});

  assert.ok(warningRegex.test(warning), 'we logged a warning');

  log.warn = oldLogWarn;
});

QUnit.test('player#reset loads the Html5 tech and then techCalls reset', function(assert) {
  let loadedTech;
  let loadedSource;
  let techCallMethod;

  const testPlayer = {
    options_: {
      techOrder: ['html5', 'flash']
    },
    resetCache_() {},
    loadTech_(tech, source) {
      loadedTech = tech;
      loadedSource = source;
    },
    techCall_(method) {
      techCallMethod = method;
    },
    poster() {}
  };

  Player.prototype.reset.call(testPlayer);

  assert.equal(loadedTech, 'html5', 'we loaded the html5 tech');
  assert.equal(loadedSource, null, 'with a null source');
  assert.equal(techCallMethod, 'reset', 'we then reset the tech');
});

QUnit.test('player#reset loads the first item in the techOrder and then techCalls reset', function(assert) {
  let loadedTech;
  let loadedSource;
  let techCallMethod;

  const testPlayer = {
    options_: {
      techOrder: ['flash', 'html5']
    },
    resetCache_() {},
    loadTech_(tech, source) {
      loadedTech = tech;
      loadedSource = source;
    },
    techCall_(method) {
      techCallMethod = method;
    },
    poster() {}
  };

  Player.prototype.reset.call(testPlayer);

  assert.equal(loadedTech, 'flash', 'we loaded the Flash tech');
  assert.equal(loadedSource, null, 'with a null source');
  assert.equal(techCallMethod, 'reset', 'we then reset the tech');
});

<<<<<<< HEAD
QUnit.test('player#reset clears the player cache', function(assert) {
  const player = TestHelpers.makePlayer();
  const sources = [{
    src: '//vjs.zencdn.net/v/oceans.mp4',
    type: 'video/mp4'
  }, {
    src: '//vjs.zencdn.net/v/oceans.webm',
    type: 'video/webm'
  }];

  this.clock.tick(1);

  player.src(sources);
  player.duration(10);
  player.playbackRate(0.5);
  player.volume(0.2);

  assert.strictEqual(player.currentSrc(), sources[0].src, 'currentSrc is correct');
  assert.deepEqual(player.currentSource(), sources[0], 'currentSource is correct');
  assert.deepEqual(player.currentSources(), sources, 'currentSources is correct');
  assert.strictEqual(player.duration(), 10, 'duration is correct');
  assert.strictEqual(player.playbackRate(), 0.5, 'playbackRate is correct');
  assert.strictEqual(player.volume(), 0.2, 'volume is correct');
  assert.strictEqual(player.lastVolume_(), 0.2, 'lastVolume_ is correct');

  player.reset();

  assert.strictEqual(player.currentSrc(), '', 'currentSrc is correct');
  assert.deepEqual(player.currentSource(), {}, 'currentSource is correct');
  assert.deepEqual(player.currentSources(), [], 'currentSources is correct');

  // Right now, the currentTime is not _really_ cached because it is always
  // retrieved from the tech. However, for completeness, we set it to zero in
  // the `resetCache_` method to ensure that if we do start actually caching it,
  // we reset it along with everything else.
  assert.strictEqual(player.getCache().currentTime, 0, 'currentTime is correct');
  assert.ok(isNaN(player.duration()), 'duration is correct');
  assert.strictEqual(player.playbackRate(), 1, 'playbackRate is correct');
  assert.strictEqual(player.volume(), 1, 'volume is correct');
  assert.strictEqual(player.lastVolume_(), 1, 'lastVolume_ is correct');
=======
QUnit.test('player#reset removes the poster', function(assert) {
  const player = TestHelpers.makePlayer();

  this.clock.tick(1);

  player.poster('foo.jpg');
  assert.strictEqual(player.poster(), 'foo.jpg', 'the poster was set');
  player.reset();
  assert.strictEqual(player.poster(), '', 'the poster was reset');
});

QUnit.test('player#reset removes remote text tracks', function(assert) {
  const player = TestHelpers.makePlayer();

  this.clock.tick(1);

  player.addRemoteTextTrack({
    kind: 'captions',
    src: 'foo.vtt',
    language: 'en',
    label: 'English'
  });

  assert.strictEqual(player.remoteTextTracks().length, 1, 'there is one RTT');
  player.reset();
  assert.strictEqual(player.remoteTextTracks().length, 0, 'there are zero RTTs');
>>>>>>> b02181b9
});

QUnit.test('Remove waiting class after tech waiting when timeupdate shows a time change', function(assert) {
  const player = TestHelpers.makePlayer();

  player.currentTime = () => 1;
  player.tech_.trigger('waiting');
  assert.ok(
    /vjs-waiting/.test(player.el().className),
    'vjs-waiting is added to the player el on tech waiting'
  );
  player.trigger('timeupdate');
  assert.ok(
    /vjs-waiting/.test(player.el().className),
    'vjs-waiting still exists on the player el when time hasn\'t changed on timeupdate'
  );
  player.currentTime = () => 2;
  player.trigger('timeupdate');
  assert.notOk(
    (/vjs-waiting/).test(player.el().className),
    'vjs-waiting removed from the player el when time has changed on timeupdate'
  );
  player.dispose();
});

QUnit.test('Queues playing events when playback rate is zero while seeking', function(assert) {
  const player = TestHelpers.makePlayer({techOrder: ['html5']});

  let canPlayCount = 0;
  let canPlayThroughCount = 0;
  let playingCount = 0;
  let seekedCount = 0;
  let seeking = false;

  player.on('canplay', () => canPlayCount++);
  player.on('canplaythrough', () => canPlayThroughCount++);
  player.on('playing', () => playingCount++);
  player.on('seeked', () => seekedCount++);

  player.tech_.seeking = () => {
    return seeking;
  };

  player.tech_.setPlaybackRate(0);
  player.tech_.trigger('ratechange');

  player.tech_.trigger('canplay');
  player.tech_.trigger('canplaythrough');
  player.tech_.trigger('playing');
  player.tech_.trigger('seeked');

  assert.equal(canPlayCount, 1, 'canplay event dispatched when not seeking');
  assert.equal(canPlayThroughCount, 1, 'canplaythrough event dispatched when not seeking');
  assert.equal(playingCount, 1, 'playing event dispatched when not seeking');
  assert.equal(seekedCount, 1, 'seeked event dispatched when not seeking');

  seeking = true;
  player.tech_.trigger('canplay');
  player.tech_.trigger('canplaythrough');
  player.tech_.trigger('playing');
  player.tech_.trigger('seeked');

  assert.equal(canPlayCount, 1, 'canplay event not dispatched');
  assert.equal(canPlayThroughCount, 1, 'canplaythrough event not dispatched');
  assert.equal(playingCount, 1, 'playing event not dispatched');
  assert.equal(seekedCount, 1, 'seeked event not dispatched');

  seeking = false;
  player.tech_.setPlaybackRate(1);
  player.tech_.trigger('ratechange');

  assert.equal(canPlayCount, 2, 'canplay event dispatched after playback rate restore');
  assert.equal(canPlayThroughCount, 2, 'canplaythrough event dispatched after playback rate restore');
  assert.equal(playingCount, 2, 'playing event dispatched after playback rate restore');
  assert.equal(seekedCount, 2, 'seeked event dispatched after playback rate restore');

});

QUnit.test('Make sure that player\'s style el respects VIDEOJS_NO_DYNAMIC_STYLE option', function(assert) {
  // clear the HEAD before running this test
  let styles = document.querySelectorAll('style');
  let i = styles.length;

  while (i--) {
    const style = styles[i];

    style.parentNode.removeChild(style);
  }

  let tag = TestHelpers.makeTag();

  tag.id = 'vjs-no-base-theme-tag';
  tag.width = 600;
  tag.height = 300;

  window.VIDEOJS_NO_DYNAMIC_STYLE = true;
  TestHelpers.makePlayer({}, tag);

  styles = document.querySelectorAll('style');
  assert.equal(styles.length, 0, 'we should not get any style elements included in the DOM');

  window.VIDEOJS_NO_DYNAMIC_STYLE = false;
  tag = TestHelpers.makeTag();
  TestHelpers.makePlayer({}, tag);
  styles = document.querySelectorAll('style');
  assert.equal(styles.length, 1, 'we should have one style element in the DOM');
  assert.equal(styles[0].className, 'vjs-styles-dimensions', 'the class name is the one we expected');
});

QUnit.test('When VIDEOJS_NO_DYNAMIC_STYLE is set, apply sizing directly to the tech el', function(assert) {
  // clear the HEAD before running this test
  const styles = document.querySelectorAll('style');
  let i = styles.length;

  while (i--) {
    const style = styles[i];

    style.parentNode.removeChild(style);
  }

  const tag = TestHelpers.makeTag();

  tag.id = 'vjs-no-base-theme-tag';
  tag.width = 600;
  tag.height = 300;

  window.VIDEOJS_NO_DYNAMIC_STYLE = true;
  const player = TestHelpers.makePlayer({}, tag);

  player.width(300);
  player.height(600);
  assert.equal(player.tech_.el().width, 300, 'the width is equal to 300');
  assert.equal(player.tech_.el().height, 600, 'the height is equal 600');

  player.width(600);
  player.height(300);

  assert.equal(player.tech_.el().width, 600, 'the width is equal to 600');
  assert.equal(player.tech_.el().height, 300, 'the height is equal 300');
  player.dispose();
});

QUnit.test('should allow to register custom player when any player has not been created', function(assert) {
  class CustomPlayer extends Player {}
  videojs.registerComponent('Player', CustomPlayer);

  const tag = TestHelpers.makeTag();
  const fixture = document.getElementById('qunit-fixture');

  fixture.appendChild(tag);

  const player = videojs(tag);

  assert.equal(player instanceof CustomPlayer, true, 'player is custom');
  player.dispose();

  // reset the Player to the original value;
  videojs.registerComponent('Player', Player);
});

QUnit.test('should not allow to register custom player when any player has been created', function(assert) {
  const tag = TestHelpers.makeTag();
  const fixture = document.getElementById('qunit-fixture');

  fixture.appendChild(tag);

  const player = videojs(tag);

  class CustomPlayer extends Player {}

  assert.throws(function() {
    videojs.registerComponent('Player', CustomPlayer);
  }, 'Can not register Player component after player has been created');

  player.dispose();

  // reset the Player to the original value;
  videojs.registerComponent('Player', Player);
});

QUnit.test('techGet runs through middleware if allowedGetter', function(assert) {
  let cts = 0;
  let durs = 0;
  let lps = 0;

  videojs.use('video/foo', () => ({
    currentTime() {
      cts++;
    },
    duration() {
      durs++;
    },
    loop() {
      lps++;
    }
  }));

  const tag = TestHelpers.makeTag();
  const fixture = document.getElementById('qunit-fixture');

  fixture.appendChild(tag);

  const player = videojs(tag, {
    techOrder: ['techFaker']
  });

  player.middleware_ = [middleware.getMiddleware('video/foo')[0](player)];

  player.techGet_('currentTime');
  player.techGet_('duration');
  player.techGet_('loop');

  assert.equal(cts, 1, 'currentTime is allowed');
  assert.equal(durs, 1, 'duration is allowed');
  assert.equal(lps, 0, 'loop is not allowed');

  middleware.getMiddleware('video/foo').pop();
  player.dispose();
});

QUnit.test('techCall runs through middleware if allowedSetter', function(assert) {
  let cts = 0;
  let vols = 0;

  videojs.use('video/foo', () => ({
    setCurrentTime(ct) {
      cts++;
      return ct;
    },
    setVolume() {
      vols++;
    }
  }));

  const tag = TestHelpers.makeTag();
  const fixture = document.getElementById('qunit-fixture');

  fixture.appendChild(tag);

  const player = videojs(tag, {
    techOrder: ['techFaker']
  });

  player.middleware_ = [middleware.getMiddleware('video/foo')[0](player)];

  this.clock.tick(1);

  player.techCall_('setCurrentTime', 10);
  player.techCall_('setVolume', 0.5);

  this.clock.tick(1);

  assert.equal(cts, 1, 'setCurrentTime is allowed');
  assert.equal(vols, 0, 'setVolume is not allowed');

  middleware.getMiddleware('video/foo').pop();
  player.dispose();
});

QUnit.test('src selects tech based on middleware', function(assert) {
  const oldTechs = Tech.techs_;
  const oldDefaultTechOrder = Tech.defaultTechOrder_;

  class FooTech extends Html5 {}
  class BarTech extends Html5 {}

  FooTech.isSupported = () => true;
  FooTech.canPlayType = (type) => type === 'video/mp4';
  FooTech.canPlaySource = (src) => FooTech.canPlayType(src.type);

  BarTech.isSupported = () => true;
  BarTech.canPlayType = (type) => type === 'video/flv';
  BarTech.canPlaySource = (src) => BarTech.canPlayType(src.type);

  videojs.registerTech('FooTech', FooTech);
  videojs.registerTech('BarTech', BarTech);

  videojs.use('video/foo', () => ({
    setSource(src, next) {
      next(null, {
        src: 'http://example.com/video.mp4',
        type: 'video/mp4'
      });
    }
  }));

  videojs.use('video/bar', () => ({
    setSource(src, next) {
      next(null, {
        src: 'http://example.com/video.flv',
        type: 'video/flv'
      });
    }
  }));

  const fixture = document.getElementById('qunit-fixture');
  const tag = TestHelpers.makeTag();

  fixture.appendChild(tag);

  const player = videojs(tag, {
    techOrder: ['fooTech', 'barTech']
  });

  player.src({
    src: 'foo',
    type: 'video/foo'
  });

  this.clock.tick(1);

  assert.equal(player.techName_, 'FooTech', 'the FooTech (html5) tech is chosen');

  player.src({
    src: 'bar',
    type: 'video/bar'
  });

  this.clock.tick(1);

  assert.equal(player.techName_, 'BarTech', 'the BarTech (Flash) tech is chosen');

  middleware.getMiddleware('video/foo').pop();
  middleware.getMiddleware('video/bar').pop();
  player.dispose();
  delete Tech.techs_.FooTech;
  delete Tech.techs_.BarTech;

  Tech.defaultTechOrder_ = oldDefaultTechOrder;
  Tech.techs_ = oldTechs;

});

QUnit.test('src_ does not call loadTech is name is titleCaseEquals', function(assert) {
  let loadTechCalled = 0;
  const playerProxy = {
    selectSource() {
      return {
        tech: 'html5'
      };
    },
    techName_: 'Html5',
    ready() {},
    loadTech_() {
      loadTechCalled++;
    }
  };

  Player.prototype.src_.call(playerProxy);

  assert.equal(loadTechCalled, 0, 'loadTech was not called');
});

QUnit.test('options: plugins', function(assert) {
  const optionsSpy = sinon.spy();

  Plugin.registerPlugin('foo', (options) => {
    optionsSpy(options);
  });

  const player = TestHelpers.makePlayer({
    plugins: {
      foo: {
        bar: 1
      }
    }
  });

  assert.strictEqual(optionsSpy.callCount, 1, 'the plugin was set up');
  assert.deepEqual(optionsSpy.getCall(0).args[0], {bar: 1}, 'the plugin got the expected options');

  assert.throws(
    () => {
      TestHelpers.makePlayer({
        plugins: {
          nope: {}
        }
      });
    },
    new Error('plugin "nope" does not exist'),
    'plugins that do not exist cause the player to throw'
  );

  player.dispose();
  Plugin.deregisterPlugin('foo');
});

QUnit.test('should add a class with major version', function(assert) {
  const majorVersion = require('../../package.json').version.split('.')[0];
  const player = TestHelpers.makePlayer();

  assert.ok(player.hasClass('vjs-v' + majorVersion), 'the version class should be added to the player');

  player.dispose();
});

QUnit.test('player.duration() returns NaN if player.cache_.duration is undefined', function(assert) {
  const player = TestHelpers.makePlayer();

  player.cache_.duration = undefined;
  assert.ok(Number.isNaN(player.duration()), 'returned NaN for unkown duration');
});

QUnit.test('player.duration() returns player.cache_.duration if it is defined', function(assert) {
  const player = TestHelpers.makePlayer();

  player.cache_.duration = 200;
  assert.equal(player.duration(), 200, 'returned correct integer duration');
  player.cache_.duration = 942;
  assert.equal(player.duration(), 942, 'returned correct integer duration');
});

QUnit.test('player.duration() sets the value of player.cache_.duration', function(assert) {
  const player = TestHelpers.makePlayer();

  // set an arbitrary initial cached duration value for testing the setter functionality
  player.cache_.duration = 1;

  player.duration(NaN);
  assert.ok(Number.isNaN(player.duration()), 'duration() set and get NaN duration value');
  player.duration(200);
  assert.equal(player.duration(), 200, 'duration() set and get integer duration value');
});

QUnit.test('setPoster in tech with `techCanOverridePoster` in player should override poster', function(assert) {
  const player = TestHelpers.makePlayer({
    techCanOverridePoster: true
  });
  const posterchangeSpy = sinon.spy();
  const firstPosterUrl = 'https://wherever.test/test.jpg';
  const techPosterUrl = 'https://somewhere.text/my/image.png';

  assert.equal(player.options_.techCanOverridePoster, true, 'make sure player option was passed correctly');
  assert.equal(player.tech_.options_.canOverridePoster, true, 'make sure tech option was passed correctly');

  player.on('posterchange', posterchangeSpy);

  player.poster('');
  assert.ok(posterchangeSpy.notCalled, 'posterchangeSpy not called when no change of poster');
  assert.equal(player.isPosterFromTech_, false, "ensure tech didn't change poster after empty call from player");

  player.poster(firstPosterUrl);
  assert.ok(posterchangeSpy.calledOnce, 'posterchangeSpy only called once on update');
  assert.equal(player.poster(), firstPosterUrl, "ensure tech didn't change poster after setting from player");
  assert.equal(player.isPosterFromTech_, false, "ensure player didn't mark poster as changed by the tech");

  posterchangeSpy.reset();

  player.tech_.setPoster(techPosterUrl);
  assert.ok(posterchangeSpy.calledOnce, "posterchangeSpy should've been called");
  assert.equal(player.isPosterFromTech_, true, 'ensure player marked poster as set by tech after the fact');

  player.dispose();
});

QUnit.test('setPoster in tech WITHOUT `techCanOverridePoster` in player should NOT override poster', function(assert) {
  const player = TestHelpers.makePlayer();
  const posterchangeSpy = sinon.spy();
  const firstPosterUrl = 'https://wherever.test/test.jpg';
  const techPosterUrl = 'https://somewhere.test/my/image.png';

  assert.equal(player.options_.techCanOverridePoster, undefined, "ensure player option wasn't unwittingly set");
  assert.equal(player.tech_.options_.canOverridePoster, false, "ensure tech option wasn't unwittinyly set");

  player.on('posterchange', posterchangeSpy);

  player.poster(firstPosterUrl);
  assert.ok(posterchangeSpy.calledOnce, 'posterchangeSpy only called once on update');
  assert.equal(player.poster(), firstPosterUrl, "ensure tech didn't change poster after setting from player");
  assert.equal(player.isPosterFromTech_, false, "ensure player didn't mark poster as changed by the tech");

  posterchangeSpy.reset();

  player.tech_.setPoster(techPosterUrl);
  assert.ok(posterchangeSpy.notCalled, "posterchangeSpy shouldn't have been called");
  assert.equal(player.isPosterFromTech_, false, "ensure tech didn't change poster because player option was false");

  player.dispose();
});

QUnit.test('disposing a tech that set a poster, should unset the poster', function(assert) {
  const player = TestHelpers.makePlayer({
    techCanOverridePoster: true
  });
  const techPosterUrl = 'https://somewhere.test/my/image.png';

  assert.equal(player.options_.techCanOverridePoster, true, 'make sure player option was passed correctly');
  assert.equal(player.tech_.options_.canOverridePoster, true, 'make sure tech option was passed correctly');

  player.tech_.setPoster(techPosterUrl);
  assert.equal(player.poster(), techPosterUrl, 'player poster should equal tech poster');
  assert.equal(player.isPosterFromTech_, true, 'setting the poster with the tech should be remembered in the player');

  player.unloadTech_();

  assert.equal(player.poster(), '', 'ensure poster set by poster is unset after tech disposal');

  player.dispose();
});

QUnit.test('disposing a tech that dit NOT set a poster, should keep the poster', function(assert) {
  const player = TestHelpers.makePlayer({
    techCanOverridePoster: true
  });
  const posterUrl = 'https://myposter.test/lol.jpg';

  assert.equal(player.options_.techCanOverridePoster, true, 'make sure player option was passed correctly');
  assert.equal(player.tech_.options_.canOverridePoster, true, 'make sure tech option was passed correctly');

  player.poster(posterUrl);
  assert.equal(player.poster(), posterUrl, 'player poster should NOT have changed');
  assert.equal(player.isPosterFromTech_, false, 'player should mark poster as set by itself');

  player.unloadTech_();

  assert.equal(player.poster(), posterUrl, 'player poster should stay the same after unloading / dispoing tech');

  player.dispose();
});

QUnit.test('source options are retained', function(assert) {
  const player = TestHelpers.makePlayer();

  const source = {
    src: 'https://some.url',
    type: 'someType',
    sourceOption: 'someOption'
  };

  player.src(source);

  assert.equal(player.currentSource().sourceOption, 'someOption', 'source option retained');
});

QUnit.test('setting children to false individually, does not cause an assertion', function(assert) {
  const defaultChildren = Player.prototype.options_.children;

  defaultChildren.forEach((childName) => {
    const options = {};

    options[childName] = false;

    const player = TestHelpers.makePlayer(options);

    this.clock.tick(1000);

    player.triggerReady();
    player.dispose();
    assert.ok(true, `${childName}: false. did not cause an assertion`);
  });
});

QUnit.test('setting all children to false, does not cause an assertion', function(assert) {
  const defaultChildren = Player.prototype.options_.children;
  const options = {};

  defaultChildren.forEach((childName) => {
    options[childName] = false;
  });

  const player = TestHelpers.makePlayer(options);

  this.clock.tick(1000);
  player.triggerReady();

  player.dispose();
  assert.ok(true, 'did not cause an assertion');
});

QUnit.test('controlBar behaviour with mouseenter and mouseleave events', function(assert) {

  const player = TestHelpers.makePlayer();

  player.listenForUserActivity_();

  assert.equal(player.options_.inactivityTimeout, 2000, 'inactivityTimeout default value is 2000');

  const el = player.getChild('controlBar').el();

  // move mouse to controlBar
  Events.trigger(el, 'mouseenter');

  assert.equal(player.options_.inactivityTimeout, 0, 'mouseenter on control-bar, inactivityTimeout is set to 0');

  // move mouse out of controlBar bounds
  Events.trigger(el, 'mouseleave');

  assert.equal(player.options_.inactivityTimeout, player.cache_.inactivityTimeout, 'mouse leaves control-bar, inactivityTimeout is set to default value (2000)');

  player.dispose();
});<|MERGE_RESOLUTION|>--- conflicted
+++ resolved
@@ -1481,7 +1481,6 @@
   assert.equal(techCallMethod, 'reset', 'we then reset the tech');
 });
 
-<<<<<<< HEAD
 QUnit.test('player#reset clears the player cache', function(assert) {
   const player = TestHelpers.makePlayer();
   const sources = [{
@@ -1522,7 +1521,8 @@
   assert.strictEqual(player.playbackRate(), 1, 'playbackRate is correct');
   assert.strictEqual(player.volume(), 1, 'volume is correct');
   assert.strictEqual(player.lastVolume_(), 1, 'lastVolume_ is correct');
-=======
+});
+
 QUnit.test('player#reset removes the poster', function(assert) {
   const player = TestHelpers.makePlayer();
 
@@ -1549,7 +1549,6 @@
   assert.strictEqual(player.remoteTextTracks().length, 1, 'there is one RTT');
   player.reset();
   assert.strictEqual(player.remoteTextTracks().length, 0, 'there are zero RTTs');
->>>>>>> b02181b9
 });
 
 QUnit.test('Remove waiting class after tech waiting when timeupdate shows a time change', function(assert) {
