module('HTML5');

test('should detect whether the volume can be changed', function(){
  var testVid, ConstVolumeVideo;
  if (!{}['__defineSetter__']) {
    ok(true, 'your browser does not support this test, skipping it');
    return;
  }
  testVid = vjs.TEST_VID;
  ConstVolumeVideo = function(){
    this.volume = 1;
    this.__defineSetter__('volume', function(){});
  };
  vjs.TEST_VID = new ConstVolumeVideo();

  ok(!vjs.Html5.canControlVolume());
  vjs.TEST_VID = testVid;
});

test('should re-link the player if the tech is moved', function(){
  var player, tech, el;
  el = document.createElement('div');
  el.innerHTML = '<div />';

  player = {
    id: function(){ return 'id'; },
    el: function(){ return el; },
    options_: {},
    options: function(){ return {}; },
    controls: function(){ return false; },
    usingNativeControls: function(){ return false; },
    on: function(){ return this; },
    ready: function(){}
  };
  tech = new vjs.Html5(player, {});
  vjs.Html5.movingMediaElementInDOM = false;
  tech.createEl();

  strictEqual(player, tech.el()['player']);
});

<<<<<<< HEAD
test('test playbackRate', function() {
  var el, player, playbackRate, tech;

  el = document.createElement('div');
  el.innerHTML = '<div />';

  player = {
    id: function(){ return 'id'; },
    el: function(){ return el; },
    options_: {},
    options: function(){ return {}; },
    controls: function(){ return false; },
    usingNativeControls: function(){ return false; },
    on: function(){ return this; },
    ready: function(){}
  };

  tech = new vjs.Html5(player, {});
  tech.createEl();

  tech.el_.playbackRate = 1.25;
  strictEqual(tech.playbackRate(), 1.25);

  tech['setPlaybackRate'](0.75);
  strictEqual(tech.playbackRate(), 0.75);
=======
test('patchCanPlayType patches canplaytype with our function, conditionally', function() {
  // the patch runs automatically so we need to first unpatch
  vjs.Html5.unpatchCanPlayType();

  var oldAV = vjs.ANDROID_VERSION,
      video = document.createElement('video'),
      canPlayType = vjs.TEST_VID.constructor.prototype.canPlayType,
      patchedCanPlayType,
      unpatchedCanPlayType;

  vjs.ANDROID_VERSION = 4.0;
  vjs.Html5.patchCanPlayType();

  notStrictEqual(video.canPlayType, canPlayType, 'original canPlayType and patched canPlayType should not be equal');

  patchedCanPlayType = video.canPlayType;
  unpatchedCanPlayType = vjs.Html5.unpatchCanPlayType();

  strictEqual(canPlayType, vjs.TEST_VID.constructor.prototype.canPlayType, 'original canPlayType and unpatched canPlayType should be equal');
  strictEqual(patchedCanPlayType, unpatchedCanPlayType, 'patched canPlayType and function returned from unpatch are equal');

  vjs.ANDROID_VERSION = oldAV;
  vjs.Html5.unpatchCanPlayType();
});

test('should return maybe for HLS urls on Android 4.0 or above', function() {
  var oldAV = vjs.ANDROID_VERSION,
      video = document.createElement('video');

  vjs.ANDROID_VERSION = 4.0;
  vjs.Html5.patchCanPlayType();

  strictEqual(video.canPlayType('application/x-mpegurl'), 'maybe', 'android version 4.0 or above should be a maybe for x-mpegurl');
  strictEqual(video.canPlayType('application/x-mpegURL'), 'maybe', 'android version 4.0 or above should be a maybe for x-mpegURL');
  strictEqual(video.canPlayType('application/vnd.apple.mpegurl'), 'maybe', 'android version 4.0 or above should be a maybe for vnd.apple.mpegurl');
  strictEqual(video.canPlayType('application/vnd.apple.mpegURL'), 'maybe', 'android version 4.0 or above should be a maybe for vnd.apple.mpegurl');

  vjs.ANDROID_VERSION = oldAV;
  vjs.Html5.unpatchCanPlayType();
});

test('should return a maybe for mp4 on OLD ANDROID', function() {
  var isOldAndroid = vjs.IS_OLD_ANDROID,
      video = document.createElement('video');

  vjs.IS_OLD_ANDROID = true;
  vjs.Html5.patchCanPlayType();

  strictEqual(video.canPlayType('video/mp4'), 'maybe', 'old android should return a maybe for video/mp4');

  vjs.IS_OLD_ANDROID = isOldAndroid;
  vjs.Html5.unpatchCanPlayType();
>>>>>>> 3082afa5
});<|MERGE_RESOLUTION|>--- conflicted
+++ resolved
@@ -39,33 +39,6 @@
   strictEqual(player, tech.el()['player']);
 });
 
-<<<<<<< HEAD
-test('test playbackRate', function() {
-  var el, player, playbackRate, tech;
-
-  el = document.createElement('div');
-  el.innerHTML = '<div />';
-
-  player = {
-    id: function(){ return 'id'; },
-    el: function(){ return el; },
-    options_: {},
-    options: function(){ return {}; },
-    controls: function(){ return false; },
-    usingNativeControls: function(){ return false; },
-    on: function(){ return this; },
-    ready: function(){}
-  };
-
-  tech = new vjs.Html5(player, {});
-  tech.createEl();
-
-  tech.el_.playbackRate = 1.25;
-  strictEqual(tech.playbackRate(), 1.25);
-
-  tech['setPlaybackRate'](0.75);
-  strictEqual(tech.playbackRate(), 0.75);
-=======
 test('patchCanPlayType patches canplaytype with our function, conditionally', function() {
   // the patch runs automatically so we need to first unpatch
   vjs.Html5.unpatchCanPlayType();
@@ -118,5 +91,31 @@
 
   vjs.IS_OLD_ANDROID = isOldAndroid;
   vjs.Html5.unpatchCanPlayType();
->>>>>>> 3082afa5
+});
+
+test('test playbackRate', function() {
+  var el, player, playbackRate, tech;
+
+  el = document.createElement('div');
+  el.innerHTML = '<div />';
+
+  player = {
+    id: function(){ return 'id'; },
+    el: function(){ return el; },
+    options_: {},
+    options: function(){ return {}; },
+    controls: function(){ return false; },
+    usingNativeControls: function(){ return false; },
+    on: function(){ return this; },
+    ready: function(){}
+  };
+
+  tech = new vjs.Html5(player, {});
+  tech.createEl();
+
+  tech.el_.playbackRate = 1.25;
+  strictEqual(tech.playbackRate(), 1.25);
+
+  tech['setPlaybackRate'](0.75);
+  strictEqual(tech.playbackRate(), 0.75);
 });