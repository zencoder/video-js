--- conflicted
+++ resolved
@@ -94,7 +94,24 @@
   player.dispose();
 });
 
-<<<<<<< HEAD
+QUnit.test('handleClick should use handler from options', function(assert) {
+  let clicks = 0;
+
+  const player = TestHelpers.makePlayer({});
+  const testClickableComponent = new ClickableComponent(player, {
+    clickHandler() {
+      clicks++;
+    }
+  });
+  const el = testClickableComponent.el();
+
+  Events.trigger(el, 'click');
+  assert.equal(clicks, 1, 'options handler was called');
+
+  testClickableComponent.dispose();
+  player.dispose();
+});
+
 QUnit.test('should localize its text', function(assert) {
   assert.expect(1);
 
@@ -118,21 +135,6 @@
   const el = testClickableComponent.createEl();
 
   assert.equal(el.getAttribute('title'), 'Play');
-=======
-QUnit.test('handleClick should use handler from options', function(assert) {
-  let clicks = 0;
-
-  const player = TestHelpers.makePlayer({});
-  const testClickableComponent = new ClickableComponent(player, {
-    clickHandler() {
-      clicks++;
-    }
-  });
-  const el = testClickableComponent.el();
-
-  Events.trigger(el, 'click');
-  assert.equal(clicks, 1, 'options handler was called');
->>>>>>> 9016120c
 
   testClickableComponent.dispose();
   player.dispose();
